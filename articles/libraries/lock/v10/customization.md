---
section: libraries
toc: true
description: Lock 10 has many configurable options that allow you to change the behavior, appearance, and connectivity of the Lock widget - this resource provides the details on those options for you!
---
# Lock: Configuration Options

The **Auth0Lock** can be configured through the `options` parameter sent to the constructor. These options can alter the way that the Lock widget behaves, how it deals with connections, additional signup fields that you require for your project, the language and text values, colors, and images on the widget, and many more. Take a look at the index below if you know what you are looking for, or browse the options for more details.

```js
var lock = new Auth0Lock('clientID', 'account.auth0.com', options);
```

## Index of Configurable Options

<<<<<<< HEAD
### Display Options Index
=======
### Display
>>>>>>> b8caf8f3

| Option | Description |
| --- | --- |
| [allowedConnections](#allowedconnections-array-) | limit the client connections shown in Lock to a particular set |
| [allowShowPassword](#allowshowpassword-boolean-) | Whether to allow the user to show password as typing |
| [autoclose](#autoclose-boolean-) | Whether or not Lock auto closes after a login |
| [autofocus](#autofocus-boolean-) | Whether or not focus is set on first input field |
| [avatar](#avatar-object-) | Obtain avatar from a non gravatar source |
| [closable](#closable-boolean-) | Whether or not Lock is closable |
| [container](#container-string-) | Embed Lock in a container |
| [language](#language-string-) | Change the language of Lock |
| [languageDictionary](#languagedictionary-object-) | Change text in particular sections of Lock |
| [popupOptions](#popupoptions-object-) | Customize the location of the popup |
| [rememberLastLogin](#rememberlastlogin-boolean-) | Whether to remember the last login option chosen |

<<<<<<< HEAD
### Theming Options Index
=======
### Theming
>>>>>>> b8caf8f3

| Option | Description |
| --- | --- |
| [theme](#theme-object-) | The theme object contains the below theming options |
| [authButtons](#authbuttons-object-) | Customize the appearance of specific connection buttons |
| [labeledSubmitButton](#labeledsubmitbutton-boolean-) | whether or not the submit button has text |
| [logo](#logo-string-) | What logo should be used |
| [primaryColor](#primarycolor-string-) | Color of the primary button on the widget |

<<<<<<< HEAD
### Social Options Index
=======
### Social
>>>>>>> b8caf8f3

| Option | Description |
| --- | --- |
| [socialButtonStyle](#socialbuttonstyle-string-) | Force small or large social connection buttons |

<<<<<<< HEAD
### Authentication Setup Index
=======
### Authentication
>>>>>>> b8caf8f3

| Option | Description |
| --- | --- |
| [auth](#auth-object-) | The auth object contains the below auth options |
| [autoParseHash](#autoparsehash-boolean-) | Whether or not to automatically parse hash and continue
| [connectionScopes](#connectionscopes-object-) | Specify connection scopes |
| [params](#params-object-) | Option to send parameters at login |
| [redirect](#redirect-boolean-) | Whether or not to use redirect mode |
| [redirectUrl](#redirecturl-string-) | The URL to redirect to after auth |
| [responseMode](#responsemode-string-) | Option to send response as POST |
| [responseType](#responsetype-string-) | Response as a code or token |
| [sso](#sso-boolean-) | Whether or not to enable Single Sign On behavior in Lock |

<<<<<<< HEAD
### Database Options Index
=======
### Database
>>>>>>> b8caf8f3

| Option | Description |
| --- | --- |
| [additionalSignUpFields](#additionalsignupfields-array-) | Additional fields collected at signup |
| [allowLogin](#allowlogin-boolean-) | Whether or not to allow login on widget |
| [allowForgotPassword](#allowforgotpassword-boolean-) | Whether or not to allow forgot password on widget |
| [allowSignUp](#allowsignup-boolean-) | Whether or not to allow signup on widget |
| [defaultDatabaseConnection](#defaultdatabaseconnection-string-) | Default shown DB connection |
| [initialScreen](#initialscreen-string-) | Which screen to show when the widget is opened |
| [loginAfterSignUp](#loginaftersignup-boolean-) | After signup, whether or not to auto login |
| [forgotPasswordLink](#forgotpasswordlink-string-) | Link to a custom forgot password page |
| [mustAcceptTerms](#mustacceptterms-boolean-) | Whether or not terms must be accepted (checkbox) |
| [prefill](#prefill-object-) | Prefill values for email/username fields |
| [signUpLink](#signuplink-string-) | Set a custom url to fire when clicking "sign up" |
| [usernameStyle](#usernamestyle-string-) | Toggle "username", "password" or "username and password" |

<<<<<<< HEAD
### Enterprise Options Index
=======
### Enterprise
>>>>>>> b8caf8f3

| Option | Description |
| --- | --- |
| [defaultEnterpriseConnection](#defaultenterpriseconnection-string-) | Specifies a connection if more than one present |

<<<<<<< HEAD
### Other Options Index
=======
### Other
>>>>>>> b8caf8f3

| Option | Description |
| --- | --- |
| [clientBaseUrl](#clientbaseurl-string-) | Override your client's base URL |
| [languageBaseUrl](#languagebaseurl-string-) | Override your language file base URL |
| [hashCleanup](#hashcleanup-boolean-) | Override the default removal of the hash from the URL |
| [leeway](#leeway-integer-) | Add leeway for clock skew to JWT expiration times |

---

## Display Options

### allowedConnections {Array}

Array of connections that will be used for the `signin|signup|reset` actions. Defaults to all enabled connections.

```js
// The following will only display
// username and password sign in form
var options = {
  allowedConnections: ['Username-Password-Authentication']
};

// ... social connections only
var options = {
  allowedConnections: ['twitter', 'facebook', 'linkedin']
};

// ... enterprise connections only
var options = {
  allowedConnections: ['qraftlabs.com']
};
```

Examples of `allowedConnections`:

![Lock - Allowed Connections](/media/articles/libraries/lock/v10/customization/lock-allowedconnections-database.png)

![Lock - Allowed Connections](/media/articles/libraries/lock/v10/customization/lock-allowedconnections-social.png)

### allowShowPassword {Boolean}

This option determines whether or not to add a checkbox to the UI which, when selected, will allow the user to show their password when typing it. The option defaults to `false`.

```js
var options = {
  allowShowPassword: true
};
```

Lock with `allowShowPassword` set to `true` and toggled to show the password:

![Lock - Avatar](/media/articles/libraries/lock/v10/customization/lock-allowshowpassword.png)

### autoclose {Boolean}

Determines whether or not the Lock will be closed automatically after a successful sign in. Defaults to false.

::: note
If the Lock is not `closable` it won't be closed, even if this option is set to true.
:::

```js
var options = {
  autoclose: true
};
```

### autofocus {Boolean}

If true, the focus is set to the first field on the widget. Defaults to `false` when being rendered on a mobile device, or if a `container` option is provided; defaults to `true` in all other cases.

```js
var options = {
  autofocus: false
};
```

### avatar {Object}

By default, Gravatar is used to fetch the user avatar and display name, but you can obtain them from anywhere with the `avatar` option.

```js
var options = {
  avatar: {
    url: function(email, cb) {
      // Obtain the avatar url for the email input by the user, Lock
      // will preload the image before displaying it.
      // Note that in case of an error you call cb with the error in
      // the first arg instead of `null`.
      var url = obtainAvatarUrl(email);
      cb(null, url);
    },
    displayName: function(email, cb) {
      // Obtain the display name for the email input by the user.
      // Note that in case of an error you call cb with the error in
      // the first arg instead of `null`.
      var displayName = obtainDisplayName(email);
      cb(null, displayName);
    }
  }
};
```

Or, if you want to display no avatar at all, simply pass in `null`.

```js
var options = {
  avatar: null
};
```

Default behavior with Gravatar:

![Lock - Avatar](/media/articles/libraries/lock/v10/customization/lock-avatar.png)

### closable {Boolean}

Determines whether or not the Lock can be closed. When a `container` option is provided its value is always `false`, otherwise it defaults to `true`.

```js
var options = {
  closable: false
};
```

![Lock - Closable](/media/articles/libraries/lock/v10/customization/lock-closable.png)

### container {String}

The `id` of the html element where the widget will be shown.

::: note
This makes the widget appear inline within your `div` instead of in a modal pop-out window.
:::

```html
<div id="hiw-login-container"></div>

<script>
  var options = {
    container: 'hiw-login-container'
  };

  // initialize
  var lock = new Auth0Lock('xxxxxx', '<account>.auth0.com', options);

  // render
  lock.show();
</script>
```

![Lock - Container](/media/articles/libraries/lock/v10/customization/lock-container.png)

### language {String}

Specifies the language of the widget. Defaults to "en". See the [internationalization directory](https://github.com/auth0/lock/blob/master/src/i18n/) for a current list of provided languages.

```js
// select a supported language
var options = {
  language: 'es'
};
```

![Lock - Language](/media/articles/libraries/lock/v10/customization/lock-language.png)

### languageDictionary {Object}

Allows customization of every piece of text displayed in the Lock. Defaults to {}. See English language [Language Dictionary Specification](https://github.com/auth0/lock/blob/master/src/i18n/en.js) for the full list of `languageDictionary` values able to be altered with this object.

```js
var options = {
  languageDictionary: {
    emailInputPlaceholder: "something@youremail.com",
    title: "Log me in"
  },
};
```

![Lock - Language Dictionary](/media/articles/libraries/lock/v10/customization/lock-languagedictionary.png)

Additionally, check out the [Customizing Error Messages](/libraries/lock/v10/customizing-error-messages) page or the [Internationalization](/libraries/lock/v10/i18n) page for more information about the use of the `languageDictionary` option.

### popupOptions {Object}

Allows the customization the location of the popup in the screen. Any position and size feature allowed by window.open is accepted. Defaults to {}.

Options for the `window.open` [position and size][windowopen-link] features. This only applies if `redirect` is set to `false`.

```js
var options = {
  redirect: false,
  popupOptions: { width: 300, height: 400, left: 200, top: 300 }
};
```

### rememberLastLogin {Boolean}

Determines whether or not to show a screen that allows you to quickly log in with the account you used the last time. Defaults to true.
Request for SSO data and enable **Last time you signed in with[...]** message. Defaults to `true`.

```js
var options = {
  rememberLastLogin: false
};
```

## Theming Options

### theme {Object}

Theme options are grouped in the `theme` property of the `options` object.

#### authButtons {Object}

Allows the customization of buttons in Lock. Each custom connection whose button you desire to customize should be listed by name, each with their own set of parameters. The customizable parameters are listed below:

- **displayName** {String}: The name to show instead of the connection name when building the button title, such as `LOGIN WITH MYCONNECTION` for login).
- **primaryColor** {String}: The button's background color. Defaults to `#eb5424`.
- **foregroundColor** {String}: The button's text color. Defaults to `#FFFFFF`.
- **icon** {String}: The URL of the icon for this connection. For example: `http://site.com/logo.png`.

```js
var options = {
  theme: {
    authButtons: {
      "testConnection": {
        displayName: "Test Conn",
        primaryColor: "#b7b7b7",
        foregroundColor: "#000000",
        icon: "http://example.com/icon.png"
      },
      "testConnection2": {
        primaryColor: "#000000",
        foregroundColor: "#ffffff",
      }
    }
  }
};
```

#### labeledSubmitButton {Boolean}

This option indicates whether or not the submit button should have a label, and defaults to `true`. When set to `false`, an icon will be shown instead.

```js
var options = {
  theme: {
    labeledSubmitButton: false
  }
};
```

![Lock - Labeled Submit Button](/media/articles/libraries/lock/v10/customization/lock-theme-labeledsubmitbutton.png)

If the label is set to true, which is the default, the label's text can be customized through the [languageDictionary](#languagedictionary-object-) option.

#### logo {String}

The value for `logo` is an URL for an image that will be placed in the Lock's header, and defaults to Auth0's logo. It has a recommended max height of `58px` for a better user experience.

```js
var options = {
  theme: {
    logo: 'https://example.com/logo.png'
  }
};
```

![Lock - Theme - Logo](/media/articles/libraries/lock/v10/customization/lock-theme-logo.png)

#### primaryColor {String}

The `primaryColor` property defines the primary color of the Lock; all colors used in the widget will be calculated from it. This option is useful when providing a custom `logo`, to ensure all colors go well together with the `logo`'s color palette. Defaults to `#ea5323`.

```js
var options = {
  theme: {
    logo: 'https://example.com/logo.png',
    primaryColor: '#31324F'
  }
};
```

![Lock - Theme - Primary Color](/media/articles/libraries/lock/v10/customization/lock-theme-primarycolor.png)

## Social Options

### socialButtonStyle {String}

Determines the size of the buttons for the social providers. Possible values are `big` and `small`. The default style depends on the connections that are available:

- If only social connections are available, it will default to `big` when there are 5 connections at most, and default to `small` otherwise.
- If connections from types other than social are also available, it will default to `big` when there are 3 social connections at most, and default to `small` otherwise.

First example, with three social connections, and other connections (in this case, a username-password connection) - with forced small buttons.

```js
var options = {
  socialButtonStyle: 'small'
};
```

![Lock - Social Button Style](/media/articles/libraries/lock/v10/customization/lock-socialbuttonstyle-small.png)

Second example, with `socialButtonStyle` remaining at default behavior - three social connections, with no other connections enabled for this client in the dashboard.

```js
var options = {};
```

![Lock - Social Button Style](/media/articles/libraries/lock/v10/customization/lock-socialbuttonstyle-default-social.png)

Third example, with `socialButtonStyle` remaining at default behavior - the app has three social connections, with other connections turned on in the dashboard (in this case, a username-password connection).

```js
var options = {};
```

![Lock - Social Button Style](/media/articles/libraries/lock/v10/customization/lock-socialbuttonstyle-default.png)

Fourth example, with three social connections, and no other connections enabled in the dasbboard, but with forced small buttons.

```js
var options = {
  socialButtonStyle: 'small'
};
```

![Lock - Social Button Style](/media/articles/libraries/lock/v10/customization/lock-socialbuttonstyle-small-social.png)

## Authentication Options

### auth {Object}

Authentication options are grouped in the auth property of the options object.

```js
var options = {
  auth: {
   params: {param1: "value1"},
   redirect: true,
   redirectUrl: "some url",
   responseType: "token",
   sso: true
  }
};
```

#### autoParseHash {Boolean}

When `autoParseHash` is set to `true`, Lock will parse the `window.location.hash` string when instantiated. If set to `false`, you'll have to manually resume authentication using the [resumeAuth](/libraries/lock/v10/api#resumeauth-) method.

```js
var options = {
  auth: {
    autoParseHash: false
  }
};
```

#### connectionScopes {Object}

This option allows you to set scopes to be sent to the oauth2/social connection for authentication.

```js
var options = {
  auth: {
    connectionScopes: {
      'facebook': ['scope1', 'scope2']
    }
  }
};
```

A listing of particular scopes for your social connections can be acquired from the provider in question. For example, [Facebook for Developers](https://developers.facebook.com/docs/facebook-login/permissions/) reference has a listing of separate permissions that can be requested for your connection.

#### params {Object}

You can send parameters when starting a login by adding them to the options object. The example below adds a `state` parameter with a value equal to `foo` and also adds a `scope` parameter (which includes the scope, and then the requested attributes). [Read here][authparams-link] to learn more about what `authParams` can be set.

```js
var options = {
  auth: {
    params: {
      state: 'foo',
      scope: 'openid email user_metadata app_metadata picture'
    }
  }
};
```

::: note
For more details about supported parameters check the [Authentication Parameters][authparams-link] documentation page.
:::

#### redirect {Boolean}

Defaults to true. When set to true, redirect mode will be used. If set to false, [popup mode](/libraries/lock/v10/popup-mode) is chosen.

::: warning
There is a known bug that prevents popup mode from functioning properly in Android or Firefox on iOS, and in Internet Explorer under certain circumstances. As such we recommend either only using redirect mode or detecting these special cases and selectively enabling redirect mode. See more info [here](https://ask.auth0.com/t/popup-login-window-is-not-closed-after-authentication/2843).
:::

```js
var options = {
  auth: {
    redirect: false
  }
};
```

#### redirectUrl {String}

The URL Auth0 will redirect back to after authentication. Defaults to the empty string "" (no redirect URL).

```js
var options = {
  auth: {
    redirectUrl: 'http://testurl.com'
  }
};
```

::: note
When the `redirectUrl` is provided (set to non blank value) the `responseType` option will be defaulted to `code` if not manually set.
:::

#### responseMode {String}

Should be set to `"form_post"` if you want the code or the token to be transmitted via an HTTP POST request to the `redirectUrl`, instead of being included in its query or fragment parts.

Otherwise, this option should be omitted, and is omitted by default.

```js
var options = {
  auth: {
    responseMode: 'form_post'
  }
};
```

#### responseType {String}

The value of `responseType` should be set to "token" for Single Page Applications, and "code" otherwise. Defaults to "code" when redirectUrl is provided, and to "token" otherwise.

```js
var options = {
  auth: {
    responseType: 'token'
  }
};
```

#### sso {Boolean}

Tells Lock to use or not the Single Sign On session created by Auth0 so it can prompt the user to login with the last logged in user. The Auth0 session is not tied to this value since it depends on the client's or tenant' settings.

::: warning
Failing to set this to true will result in multifactor authentication not working correctly.
:::

```js
var options = {
  auth: {
    sso: true
  }
};
```

## Database Options

### additionalSignUpFields {Array}

Extra input fields can be added to the sign up screen with the `additionalSignUpFields` option. Each option added in this manner will then be added to that user's `user_metadata`. See the [user metadata documentation](/metadata) for more information. Every input must have a `name` and a `placeholder`, and an `icon` URL can also be provided. Also, the initial value can be provided with the `prefill` option, which can be a string with the value or a function that obtains it. Other options depend on the type of the field, which is defined via the type option and defaults to "text".

::: panel Intended for use with database signup only
`additionalSignupFields` are intended for use with database signups only. If you have social sign ups too, you can ask for the additional information after the users sign up (see this [page about custom signup](/libraries/lock/v10/custom-signup#using-lock) for more details). You can use the `databaseAlternativeSignupInstructions` i18n key to display these instructions.
:::

The new fields are rendered below the regular sign up input fields in the order they are provided.

#### Text Fields

Text fields are the default type of additional signup field. Note that a `validator` function can also be provided.

```js
var options = {
  additionalSignUpFields: [{
    name: "address",
    placeholder: "enter your address",
    // The following properties are optional
    icon: "https://example.com/assests/address_icon.png",
    prefill: "street 123",
    validator: function(address) {
      return {
         valid: address.length >= 10,
         hint: "Must have 10 or more chars" // optional
      };
    }
  },
  {
    name: "full_name",
    placeholder: "Enter your full name"
  }]
}
```

![Lock - Additional Signup Fields](/media/articles/libraries/lock/v10/customization/lock-additionalsignupfields.png)

#### Select Field

The signup field `type: "select"` will allow you to use select elements for the user to choose a value from.

```js
var options = {
  additionalSignUpFields: [{
    type: "select",
    name: "location",
    placeholder: "choose your location",
    options: [
      {value: "us", label: "United States"},
      {value: "fr", label: "France"},
      {value: "ar", label: "Argentina"}
    ],
    // The following properties are optional
    icon: "https://example.com/assests/location_icon.png",
    prefill: "us"
  }]
}
```

The `options` array items for `select` fields must adhere to the following format:
`{label: “non empty string”, value: “non empty string”}`, and at least one option must be defined.

The `options` and `prefill` values can be provided through a function:

```js
var options = {
  additionalSignUpFields: [{
    type: "select",
    name: "location",
    placeholder: "choose your location",
    options: function(cb) {
      // obtain options, in case of error you call cb with the error in the
      // first arg instead of null
      cb(null, options);
    },
    icon: "https://example.com/assests/location_icon.png",
    prefill: function(cb) {
      // obtain prefill, in case of error you call cb with the error in the
      // first arg instead of null
      cb(null, prefill);
    }
  }]
}
```

#### Checkbox Field

The third type of custom signup field is the `type: "checkbox"`. The `prefill` value can determine the default state of the checkbox (`true` or `false`), and it is required.

```js
var options = {
  additionalSignUpFields: [{
    type: "checkbox",
    name: "newsletter",
    prefill: "true",
    placeholder: "I hereby agree that I want to receive marketing emails from your company"
  }]
}
```

::: note
Some use cases may be able to use `additionalSignupFields` data for email templates, such as an option for language preferences, the value of which could then be used to set the language of templated email communications.
:::

### allowLogin {Boolean}

When set to `false` the widget won't display the login screen. This is useful if you want to use the widget just for signups (the login and signup tabs in the signup screen will be hidden) or to reset passwords (the back button in the forgot password screen will be hidden). In such cases you may also need to specify the `initialScreen`, `allowForgotPassword` and `allowSignUp` options. It defaults to `true`.

```js
//
var options = {
  allowLogin: false
};
```

![Lock - Allow Login](/media/articles/libraries/lock/v10/customization/lock-allowlogin.png)

### allowForgotPassword {Boolean}

When set to false, `allowForgotPassword` hides the "Don't remember your password?" link in the Login screen, making the Forgot Password screen unreachable. Defaults to true.

::: note
Keep in mind that if you are using a database connection with a custom database which doesn't have a change password script the Forgot Password screen won't be available.
:::

```js
//
var options = {
  allowForgotPassword: false
};
```

![Lock - Allow Forgot Password](/media/articles/libraries/lock/v10/customization/lock-allowforgotpassword.png)

### allowSignUp {Boolean}

When set to `false`, hides the login and sign up tabs in the login screen, making the sign up screen unreachable. Defaults to `true`. Keep in mind that if the database connection has sign ups disabled or you are using a custom database which doesn't have a create script, then the sign up screen won't be available.

Also bear in mind that this option **only** controls client-side appearance, and does not completely stop new sign ups from determined anonymous visitors. If you are looking to fully prevent new users from signing up, you must use the **Disable Sign Ups** option in the dashboard, in the connection settings.

```js
var options = {
  allowSignUp: false
};
```

![Lock - Social Button Style](/media/articles/libraries/lock/v10/customization/lock-allowsignup.png)

### defaultDatabaseConnection {String}

Specifies the database connection that will be used when there is more than one available.

```js
var options = {
  defaultDatabaseConnection: 'test-database'
};
```

### initialScreen {String}

The name of the screen that will be shown when the widget is opened. Valid values are `login`, `signUp`, and `forgotPassword`. If this option is left unspecified, the widget will default to the first screen that is available from that list.

```js
var options = {
  initialScreen: 'forgotPassword'
};
```

### loginAfterSignUp {Boolean}

Determines whether or not the user will be automatically signed in after a successful sign up. Defaults to `true`.

```js
var option = {
  loginAfterSignUp: false
};
```

### forgotPasswordLink {String}

Set the URL for a page that allows the user to reset their password. When set to a non-empty string, the user will be sent to the provided URL when clicking the "Don't remember your password?" link in the login screen.

```js
var options = {
  forgotPasswordLink: 'https://yoursite.com/reset-password'
};
```

### mustAcceptTerms {Boolean}

When set to `true` displays a checkbox input alongside the terms and conditions that must be checked before signing up. The terms and conditions can be specified via the `languageDictionary` option. This option will only take effect for users signing up with database connections. Defaults to `false`.

```js
var options = {
  mustAcceptTerms: true
};
```

### prefill {Object}

Allows to set the initial value for the email and/or username inputs. When omitted, no initial value will be provided.

```js
var options = {
  prefill: {
    email: "someone@auth0.com",
    username: "someone"
  }
};
```

### signUpLink {String}

Set the URL to be requested when clicking on the Signup button.

::: panel Side effects
When set to a non empty string, this option forces `allowSignUp` to `true`.
:::

```js
var options = {
  signUpLink: 'https://yoursite.com/signup'
};
```

### usernameStyle {String}

Determines what will be used to identify the user for a Database connection that has the `requires_username` flag set (if it is not set, `usernameStyle` option will be ignored). Possible values are `"username"` and `"email"`. By default both `username` and `email` are allowed; setting this option will limit logins to use one or the other.

```js
var options = {
  // Limits logins to usernames only, not emails
  usernameStyle: 'username'
};
```

## Enterprise Options

### defaultEnterpriseConnection {String}

Specifies the enterprise connection which allows to login using an username and a password that will be used when there is more than one available or there is a database connection. If a `defaultDatabaseConnection` is provided the database connection will be used and this option will be ignored.

```js
var options = {
  defaultEnterpriseConnection: 'test-database'
};
```

### defaultADUsernameFromEmailPrefix {Boolean}

Resolve the AD placeholder username from the email's prefix. Defaults to `true`.

```js
var options = {
  defaultADUsernameFromEmailPrefix: false
};
```

## Other Options

### clientBaseUrl {String}

This option can provide a URL to override the client settings base URL. By default, it uses Auth0's CDN URL when the domain has the format `*.auth0.com`. For example, if your URL is `contoso.eu.auth0.com`, then by default, the `clientBaseUrl` is `cdn.eu.auth0.com`. If the `clientBaseUrl` option is set instead, it uses the provided domain. This would only be necessary if your specific use case dictates that your client not use the default behavior.

```js
var options = {
  clientBaseUrl: "http://www.example.com"
};
```

### languageBaseUrl {String}

Overrides the language source url for Auth0's provided translations. By default, this option uses Auth0's CDN URL `https://cdn.auth0.com` since this is where all of the provided translations are stored. By providing another value, you can use another source for the language translations if needed.

```js
var options = {
  languageBaseUrl: "http://www.example.com"
};
```

### hashCleanup {Boolean}

When the `hashCleanup` option is enabled, it will remove the hash part of the callback url after the user authentication. It defaults to true.

```js
var options = {
  hashCleanup: false
};
```

### leeway {Integer}

The `leeway` option can be set to an integer - a value in seconds - which can be used to account for clock skew in JWT expirations. Typically the value is no more than a minute or two at maximum.

```js
var options = {
  leeway: 30
};
```

<!-- Vars-->

[authparams-link]: /libraries/lock/v10/sending-authentication-parameters
[windowopen-link]: https://developer.mozilla.org/en-US/docs/Web/API/Window.open#Position_and_size_features
<|MERGE_RESOLUTION|>--- conflicted
+++ resolved
@@ -1,891 +1,863 @@
----
-section: libraries
-toc: true
-description: Lock 10 has many configurable options that allow you to change the behavior, appearance, and connectivity of the Lock widget - this resource provides the details on those options for you!
----
-# Lock: Configuration Options
-
-The **Auth0Lock** can be configured through the `options` parameter sent to the constructor. These options can alter the way that the Lock widget behaves, how it deals with connections, additional signup fields that you require for your project, the language and text values, colors, and images on the widget, and many more. Take a look at the index below if you know what you are looking for, or browse the options for more details.
-
-```js
-var lock = new Auth0Lock('clientID', 'account.auth0.com', options);
-```
-
-## Index of Configurable Options
-
-<<<<<<< HEAD
-### Display Options Index
-=======
-### Display
->>>>>>> b8caf8f3
-
-| Option | Description |
-| --- | --- |
-| [allowedConnections](#allowedconnections-array-) | limit the client connections shown in Lock to a particular set |
-| [allowShowPassword](#allowshowpassword-boolean-) | Whether to allow the user to show password as typing |
-| [autoclose](#autoclose-boolean-) | Whether or not Lock auto closes after a login |
-| [autofocus](#autofocus-boolean-) | Whether or not focus is set on first input field |
-| [avatar](#avatar-object-) | Obtain avatar from a non gravatar source |
-| [closable](#closable-boolean-) | Whether or not Lock is closable |
-| [container](#container-string-) | Embed Lock in a container |
-| [language](#language-string-) | Change the language of Lock |
-| [languageDictionary](#languagedictionary-object-) | Change text in particular sections of Lock |
-| [popupOptions](#popupoptions-object-) | Customize the location of the popup |
-| [rememberLastLogin](#rememberlastlogin-boolean-) | Whether to remember the last login option chosen |
-
-<<<<<<< HEAD
-### Theming Options Index
-=======
-### Theming
->>>>>>> b8caf8f3
-
-| Option | Description |
-| --- | --- |
-| [theme](#theme-object-) | The theme object contains the below theming options |
-| [authButtons](#authbuttons-object-) | Customize the appearance of specific connection buttons |
-| [labeledSubmitButton](#labeledsubmitbutton-boolean-) | whether or not the submit button has text |
-| [logo](#logo-string-) | What logo should be used |
-| [primaryColor](#primarycolor-string-) | Color of the primary button on the widget |
-
-<<<<<<< HEAD
-### Social Options Index
-=======
-### Social
->>>>>>> b8caf8f3
-
-| Option | Description |
-| --- | --- |
-| [socialButtonStyle](#socialbuttonstyle-string-) | Force small or large social connection buttons |
-
-<<<<<<< HEAD
-### Authentication Setup Index
-=======
-### Authentication
->>>>>>> b8caf8f3
-
-| Option | Description |
-| --- | --- |
-| [auth](#auth-object-) | The auth object contains the below auth options |
-| [autoParseHash](#autoparsehash-boolean-) | Whether or not to automatically parse hash and continue
-| [connectionScopes](#connectionscopes-object-) | Specify connection scopes |
-| [params](#params-object-) | Option to send parameters at login |
-| [redirect](#redirect-boolean-) | Whether or not to use redirect mode |
-| [redirectUrl](#redirecturl-string-) | The URL to redirect to after auth |
-| [responseMode](#responsemode-string-) | Option to send response as POST |
-| [responseType](#responsetype-string-) | Response as a code or token |
-| [sso](#sso-boolean-) | Whether or not to enable Single Sign On behavior in Lock |
-
-<<<<<<< HEAD
-### Database Options Index
-=======
-### Database
->>>>>>> b8caf8f3
-
-| Option | Description |
-| --- | --- |
-| [additionalSignUpFields](#additionalsignupfields-array-) | Additional fields collected at signup |
-| [allowLogin](#allowlogin-boolean-) | Whether or not to allow login on widget |
-| [allowForgotPassword](#allowforgotpassword-boolean-) | Whether or not to allow forgot password on widget |
-| [allowSignUp](#allowsignup-boolean-) | Whether or not to allow signup on widget |
-| [defaultDatabaseConnection](#defaultdatabaseconnection-string-) | Default shown DB connection |
-| [initialScreen](#initialscreen-string-) | Which screen to show when the widget is opened |
-| [loginAfterSignUp](#loginaftersignup-boolean-) | After signup, whether or not to auto login |
-| [forgotPasswordLink](#forgotpasswordlink-string-) | Link to a custom forgot password page |
-| [mustAcceptTerms](#mustacceptterms-boolean-) | Whether or not terms must be accepted (checkbox) |
-| [prefill](#prefill-object-) | Prefill values for email/username fields |
-| [signUpLink](#signuplink-string-) | Set a custom url to fire when clicking "sign up" |
-| [usernameStyle](#usernamestyle-string-) | Toggle "username", "password" or "username and password" |
-
-<<<<<<< HEAD
-### Enterprise Options Index
-=======
-### Enterprise
->>>>>>> b8caf8f3
-
-| Option | Description |
-| --- | --- |
-| [defaultEnterpriseConnection](#defaultenterpriseconnection-string-) | Specifies a connection if more than one present |
-
-<<<<<<< HEAD
-### Other Options Index
-=======
-### Other
->>>>>>> b8caf8f3
-
-| Option | Description |
-| --- | --- |
-| [clientBaseUrl](#clientbaseurl-string-) | Override your client's base URL |
-| [languageBaseUrl](#languagebaseurl-string-) | Override your language file base URL |
-| [hashCleanup](#hashcleanup-boolean-) | Override the default removal of the hash from the URL |
-| [leeway](#leeway-integer-) | Add leeway for clock skew to JWT expiration times |
-
----
-
-## Display Options
-
-### allowedConnections {Array}
-
-Array of connections that will be used for the `signin|signup|reset` actions. Defaults to all enabled connections.
-
-```js
-// The following will only display
-// username and password sign in form
-var options = {
-  allowedConnections: ['Username-Password-Authentication']
-};
-
-// ... social connections only
-var options = {
-  allowedConnections: ['twitter', 'facebook', 'linkedin']
-};
-
-// ... enterprise connections only
-var options = {
-  allowedConnections: ['qraftlabs.com']
-};
-```
-
-Examples of `allowedConnections`:
-
-![Lock - Allowed Connections](/media/articles/libraries/lock/v10/customization/lock-allowedconnections-database.png)
-
-![Lock - Allowed Connections](/media/articles/libraries/lock/v10/customization/lock-allowedconnections-social.png)
-
-### allowShowPassword {Boolean}
-
-This option determines whether or not to add a checkbox to the UI which, when selected, will allow the user to show their password when typing it. The option defaults to `false`.
-
-```js
-var options = {
-  allowShowPassword: true
-};
-```
-
-Lock with `allowShowPassword` set to `true` and toggled to show the password:
-
-![Lock - Avatar](/media/articles/libraries/lock/v10/customization/lock-allowshowpassword.png)
-
-### autoclose {Boolean}
-
-Determines whether or not the Lock will be closed automatically after a successful sign in. Defaults to false.
-
-::: note
-If the Lock is not `closable` it won't be closed, even if this option is set to true.
-:::
-
-```js
-var options = {
-  autoclose: true
-};
-```
-
-### autofocus {Boolean}
-
-If true, the focus is set to the first field on the widget. Defaults to `false` when being rendered on a mobile device, or if a `container` option is provided; defaults to `true` in all other cases.
-
-```js
-var options = {
-  autofocus: false
-};
-```
-
-### avatar {Object}
-
-By default, Gravatar is used to fetch the user avatar and display name, but you can obtain them from anywhere with the `avatar` option.
-
-```js
-var options = {
-  avatar: {
-    url: function(email, cb) {
-      // Obtain the avatar url for the email input by the user, Lock
-      // will preload the image before displaying it.
-      // Note that in case of an error you call cb with the error in
-      // the first arg instead of `null`.
-      var url = obtainAvatarUrl(email);
-      cb(null, url);
-    },
-    displayName: function(email, cb) {
-      // Obtain the display name for the email input by the user.
-      // Note that in case of an error you call cb with the error in
-      // the first arg instead of `null`.
-      var displayName = obtainDisplayName(email);
-      cb(null, displayName);
-    }
-  }
-};
-```
-
-Or, if you want to display no avatar at all, simply pass in `null`.
-
-```js
-var options = {
-  avatar: null
-};
-```
-
-Default behavior with Gravatar:
-
-![Lock - Avatar](/media/articles/libraries/lock/v10/customization/lock-avatar.png)
-
-### closable {Boolean}
-
-Determines whether or not the Lock can be closed. When a `container` option is provided its value is always `false`, otherwise it defaults to `true`.
-
-```js
-var options = {
-  closable: false
-};
-```
-
-![Lock - Closable](/media/articles/libraries/lock/v10/customization/lock-closable.png)
-
-### container {String}
-
-The `id` of the html element where the widget will be shown.
-
-::: note
-This makes the widget appear inline within your `div` instead of in a modal pop-out window.
-:::
-
-```html
-<div id="hiw-login-container"></div>
-
-<script>
-  var options = {
-    container: 'hiw-login-container'
-  };
-
-  // initialize
-  var lock = new Auth0Lock('xxxxxx', '<account>.auth0.com', options);
-
-  // render
-  lock.show();
-</script>
-```
-
-![Lock - Container](/media/articles/libraries/lock/v10/customization/lock-container.png)
-
-### language {String}
-
-Specifies the language of the widget. Defaults to "en". See the [internationalization directory](https://github.com/auth0/lock/blob/master/src/i18n/) for a current list of provided languages.
-
-```js
-// select a supported language
-var options = {
-  language: 'es'
-};
-```
-
-![Lock - Language](/media/articles/libraries/lock/v10/customization/lock-language.png)
-
-### languageDictionary {Object}
-
-Allows customization of every piece of text displayed in the Lock. Defaults to {}. See English language [Language Dictionary Specification](https://github.com/auth0/lock/blob/master/src/i18n/en.js) for the full list of `languageDictionary` values able to be altered with this object.
-
-```js
-var options = {
-  languageDictionary: {
-    emailInputPlaceholder: "something@youremail.com",
-    title: "Log me in"
-  },
-};
-```
-
-![Lock - Language Dictionary](/media/articles/libraries/lock/v10/customization/lock-languagedictionary.png)
-
-Additionally, check out the [Customizing Error Messages](/libraries/lock/v10/customizing-error-messages) page or the [Internationalization](/libraries/lock/v10/i18n) page for more information about the use of the `languageDictionary` option.
-
-### popupOptions {Object}
-
-Allows the customization the location of the popup in the screen. Any position and size feature allowed by window.open is accepted. Defaults to {}.
-
-Options for the `window.open` [position and size][windowopen-link] features. This only applies if `redirect` is set to `false`.
-
-```js
-var options = {
-  redirect: false,
-  popupOptions: { width: 300, height: 400, left: 200, top: 300 }
-};
-```
-
-### rememberLastLogin {Boolean}
-
-Determines whether or not to show a screen that allows you to quickly log in with the account you used the last time. Defaults to true.
-Request for SSO data and enable **Last time you signed in with[...]** message. Defaults to `true`.
-
-```js
-var options = {
-  rememberLastLogin: false
-};
-```
-
-## Theming Options
-
-### theme {Object}
-
-Theme options are grouped in the `theme` property of the `options` object.
-
-#### authButtons {Object}
-
-Allows the customization of buttons in Lock. Each custom connection whose button you desire to customize should be listed by name, each with their own set of parameters. The customizable parameters are listed below:
-
-- **displayName** {String}: The name to show instead of the connection name when building the button title, such as `LOGIN WITH MYCONNECTION` for login).
-- **primaryColor** {String}: The button's background color. Defaults to `#eb5424`.
-- **foregroundColor** {String}: The button's text color. Defaults to `#FFFFFF`.
-- **icon** {String}: The URL of the icon for this connection. For example: `http://site.com/logo.png`.
-
-```js
-var options = {
-  theme: {
-    authButtons: {
-      "testConnection": {
-        displayName: "Test Conn",
-        primaryColor: "#b7b7b7",
-        foregroundColor: "#000000",
-        icon: "http://example.com/icon.png"
-      },
-      "testConnection2": {
-        primaryColor: "#000000",
-        foregroundColor: "#ffffff",
-      }
-    }
-  }
-};
-```
-
-#### labeledSubmitButton {Boolean}
-
-This option indicates whether or not the submit button should have a label, and defaults to `true`. When set to `false`, an icon will be shown instead.
-
-```js
-var options = {
-  theme: {
-    labeledSubmitButton: false
-  }
-};
-```
-
-![Lock - Labeled Submit Button](/media/articles/libraries/lock/v10/customization/lock-theme-labeledsubmitbutton.png)
-
-If the label is set to true, which is the default, the label's text can be customized through the [languageDictionary](#languagedictionary-object-) option.
-
-#### logo {String}
-
-The value for `logo` is an URL for an image that will be placed in the Lock's header, and defaults to Auth0's logo. It has a recommended max height of `58px` for a better user experience.
-
-```js
-var options = {
-  theme: {
-    logo: 'https://example.com/logo.png'
-  }
-};
-```
-
-![Lock - Theme - Logo](/media/articles/libraries/lock/v10/customization/lock-theme-logo.png)
-
-#### primaryColor {String}
-
-The `primaryColor` property defines the primary color of the Lock; all colors used in the widget will be calculated from it. This option is useful when providing a custom `logo`, to ensure all colors go well together with the `logo`'s color palette. Defaults to `#ea5323`.
-
-```js
-var options = {
-  theme: {
-    logo: 'https://example.com/logo.png',
-    primaryColor: '#31324F'
-  }
-};
-```
-
-![Lock - Theme - Primary Color](/media/articles/libraries/lock/v10/customization/lock-theme-primarycolor.png)
-
-## Social Options
-
-### socialButtonStyle {String}
-
-Determines the size of the buttons for the social providers. Possible values are `big` and `small`. The default style depends on the connections that are available:
-
-- If only social connections are available, it will default to `big` when there are 5 connections at most, and default to `small` otherwise.
-- If connections from types other than social are also available, it will default to `big` when there are 3 social connections at most, and default to `small` otherwise.
-
-First example, with three social connections, and other connections (in this case, a username-password connection) - with forced small buttons.
-
-```js
-var options = {
-  socialButtonStyle: 'small'
-};
-```
-
-![Lock - Social Button Style](/media/articles/libraries/lock/v10/customization/lock-socialbuttonstyle-small.png)
-
-Second example, with `socialButtonStyle` remaining at default behavior - three social connections, with no other connections enabled for this client in the dashboard.
-
-```js
-var options = {};
-```
-
-![Lock - Social Button Style](/media/articles/libraries/lock/v10/customization/lock-socialbuttonstyle-default-social.png)
-
-Third example, with `socialButtonStyle` remaining at default behavior - the app has three social connections, with other connections turned on in the dashboard (in this case, a username-password connection).
-
-```js
-var options = {};
-```
-
-![Lock - Social Button Style](/media/articles/libraries/lock/v10/customization/lock-socialbuttonstyle-default.png)
-
-Fourth example, with three social connections, and no other connections enabled in the dasbboard, but with forced small buttons.
-
-```js
-var options = {
-  socialButtonStyle: 'small'
-};
-```
-
-![Lock - Social Button Style](/media/articles/libraries/lock/v10/customization/lock-socialbuttonstyle-small-social.png)
-
-## Authentication Options
-
-### auth {Object}
-
-Authentication options are grouped in the auth property of the options object.
-
-```js
-var options = {
-  auth: {
-   params: {param1: "value1"},
-   redirect: true,
-   redirectUrl: "some url",
-   responseType: "token",
-   sso: true
-  }
-};
-```
-
-#### autoParseHash {Boolean}
-
-When `autoParseHash` is set to `true`, Lock will parse the `window.location.hash` string when instantiated. If set to `false`, you'll have to manually resume authentication using the [resumeAuth](/libraries/lock/v10/api#resumeauth-) method.
-
-```js
-var options = {
-  auth: {
-    autoParseHash: false
-  }
-};
-```
-
-#### connectionScopes {Object}
-
-This option allows you to set scopes to be sent to the oauth2/social connection for authentication.
-
-```js
-var options = {
-  auth: {
-    connectionScopes: {
-      'facebook': ['scope1', 'scope2']
-    }
-  }
-};
-```
-
-A listing of particular scopes for your social connections can be acquired from the provider in question. For example, [Facebook for Developers](https://developers.facebook.com/docs/facebook-login/permissions/) reference has a listing of separate permissions that can be requested for your connection.
-
-#### params {Object}
-
-You can send parameters when starting a login by adding them to the options object. The example below adds a `state` parameter with a value equal to `foo` and also adds a `scope` parameter (which includes the scope, and then the requested attributes). [Read here][authparams-link] to learn more about what `authParams` can be set.
-
-```js
-var options = {
-  auth: {
-    params: {
-      state: 'foo',
-      scope: 'openid email user_metadata app_metadata picture'
-    }
-  }
-};
-```
-
-::: note
-For more details about supported parameters check the [Authentication Parameters][authparams-link] documentation page.
-:::
-
-#### redirect {Boolean}
-
-Defaults to true. When set to true, redirect mode will be used. If set to false, [popup mode](/libraries/lock/v10/popup-mode) is chosen.
-
-::: warning
-There is a known bug that prevents popup mode from functioning properly in Android or Firefox on iOS, and in Internet Explorer under certain circumstances. As such we recommend either only using redirect mode or detecting these special cases and selectively enabling redirect mode. See more info [here](https://ask.auth0.com/t/popup-login-window-is-not-closed-after-authentication/2843).
-:::
-
-```js
-var options = {
-  auth: {
-    redirect: false
-  }
-};
-```
-
-#### redirectUrl {String}
-
-The URL Auth0 will redirect back to after authentication. Defaults to the empty string "" (no redirect URL).
-
-```js
-var options = {
-  auth: {
-    redirectUrl: 'http://testurl.com'
-  }
-};
-```
-
-::: note
-When the `redirectUrl` is provided (set to non blank value) the `responseType` option will be defaulted to `code` if not manually set.
-:::
-
-#### responseMode {String}
-
-Should be set to `"form_post"` if you want the code or the token to be transmitted via an HTTP POST request to the `redirectUrl`, instead of being included in its query or fragment parts.
-
-Otherwise, this option should be omitted, and is omitted by default.
-
-```js
-var options = {
-  auth: {
-    responseMode: 'form_post'
-  }
-};
-```
-
-#### responseType {String}
-
-The value of `responseType` should be set to "token" for Single Page Applications, and "code" otherwise. Defaults to "code" when redirectUrl is provided, and to "token" otherwise.
-
-```js
-var options = {
-  auth: {
-    responseType: 'token'
-  }
-};
-```
-
-#### sso {Boolean}
-
-Tells Lock to use or not the Single Sign On session created by Auth0 so it can prompt the user to login with the last logged in user. The Auth0 session is not tied to this value since it depends on the client's or tenant' settings.
-
-::: warning
-Failing to set this to true will result in multifactor authentication not working correctly.
-:::
-
-```js
-var options = {
-  auth: {
-    sso: true
-  }
-};
-```
-
-## Database Options
-
-### additionalSignUpFields {Array}
-
-Extra input fields can be added to the sign up screen with the `additionalSignUpFields` option. Each option added in this manner will then be added to that user's `user_metadata`. See the [user metadata documentation](/metadata) for more information. Every input must have a `name` and a `placeholder`, and an `icon` URL can also be provided. Also, the initial value can be provided with the `prefill` option, which can be a string with the value or a function that obtains it. Other options depend on the type of the field, which is defined via the type option and defaults to "text".
-
-::: panel Intended for use with database signup only
-`additionalSignupFields` are intended for use with database signups only. If you have social sign ups too, you can ask for the additional information after the users sign up (see this [page about custom signup](/libraries/lock/v10/custom-signup#using-lock) for more details). You can use the `databaseAlternativeSignupInstructions` i18n key to display these instructions.
-:::
-
-The new fields are rendered below the regular sign up input fields in the order they are provided.
-
-#### Text Fields
-
-Text fields are the default type of additional signup field. Note that a `validator` function can also be provided.
-
-```js
-var options = {
-  additionalSignUpFields: [{
-    name: "address",
-    placeholder: "enter your address",
-    // The following properties are optional
-    icon: "https://example.com/assests/address_icon.png",
-    prefill: "street 123",
-    validator: function(address) {
-      return {
-         valid: address.length >= 10,
-         hint: "Must have 10 or more chars" // optional
-      };
-    }
-  },
-  {
-    name: "full_name",
-    placeholder: "Enter your full name"
-  }]
-}
-```
-
-![Lock - Additional Signup Fields](/media/articles/libraries/lock/v10/customization/lock-additionalsignupfields.png)
-
-#### Select Field
-
-The signup field `type: "select"` will allow you to use select elements for the user to choose a value from.
-
-```js
-var options = {
-  additionalSignUpFields: [{
-    type: "select",
-    name: "location",
-    placeholder: "choose your location",
-    options: [
-      {value: "us", label: "United States"},
-      {value: "fr", label: "France"},
-      {value: "ar", label: "Argentina"}
-    ],
-    // The following properties are optional
-    icon: "https://example.com/assests/location_icon.png",
-    prefill: "us"
-  }]
-}
-```
-
-The `options` array items for `select` fields must adhere to the following format:
-`{label: “non empty string”, value: “non empty string”}`, and at least one option must be defined.
-
-The `options` and `prefill` values can be provided through a function:
-
-```js
-var options = {
-  additionalSignUpFields: [{
-    type: "select",
-    name: "location",
-    placeholder: "choose your location",
-    options: function(cb) {
-      // obtain options, in case of error you call cb with the error in the
-      // first arg instead of null
-      cb(null, options);
-    },
-    icon: "https://example.com/assests/location_icon.png",
-    prefill: function(cb) {
-      // obtain prefill, in case of error you call cb with the error in the
-      // first arg instead of null
-      cb(null, prefill);
-    }
-  }]
-}
-```
-
-#### Checkbox Field
-
-The third type of custom signup field is the `type: "checkbox"`. The `prefill` value can determine the default state of the checkbox (`true` or `false`), and it is required.
-
-```js
-var options = {
-  additionalSignUpFields: [{
-    type: "checkbox",
-    name: "newsletter",
-    prefill: "true",
-    placeholder: "I hereby agree that I want to receive marketing emails from your company"
-  }]
-}
-```
-
-::: note
-Some use cases may be able to use `additionalSignupFields` data for email templates, such as an option for language preferences, the value of which could then be used to set the language of templated email communications.
-:::
-
-### allowLogin {Boolean}
-
-When set to `false` the widget won't display the login screen. This is useful if you want to use the widget just for signups (the login and signup tabs in the signup screen will be hidden) or to reset passwords (the back button in the forgot password screen will be hidden). In such cases you may also need to specify the `initialScreen`, `allowForgotPassword` and `allowSignUp` options. It defaults to `true`.
-
-```js
-//
-var options = {
-  allowLogin: false
-};
-```
-
-![Lock - Allow Login](/media/articles/libraries/lock/v10/customization/lock-allowlogin.png)
-
-### allowForgotPassword {Boolean}
-
-When set to false, `allowForgotPassword` hides the "Don't remember your password?" link in the Login screen, making the Forgot Password screen unreachable. Defaults to true.
-
-::: note
-Keep in mind that if you are using a database connection with a custom database which doesn't have a change password script the Forgot Password screen won't be available.
-:::
-
-```js
-//
-var options = {
-  allowForgotPassword: false
-};
-```
-
-![Lock - Allow Forgot Password](/media/articles/libraries/lock/v10/customization/lock-allowforgotpassword.png)
-
-### allowSignUp {Boolean}
-
-When set to `false`, hides the login and sign up tabs in the login screen, making the sign up screen unreachable. Defaults to `true`. Keep in mind that if the database connection has sign ups disabled or you are using a custom database which doesn't have a create script, then the sign up screen won't be available.
-
-Also bear in mind that this option **only** controls client-side appearance, and does not completely stop new sign ups from determined anonymous visitors. If you are looking to fully prevent new users from signing up, you must use the **Disable Sign Ups** option in the dashboard, in the connection settings.
-
-```js
-var options = {
-  allowSignUp: false
-};
-```
-
-![Lock - Social Button Style](/media/articles/libraries/lock/v10/customization/lock-allowsignup.png)
-
-### defaultDatabaseConnection {String}
-
-Specifies the database connection that will be used when there is more than one available.
-
-```js
-var options = {
-  defaultDatabaseConnection: 'test-database'
-};
-```
-
-### initialScreen {String}
-
-The name of the screen that will be shown when the widget is opened. Valid values are `login`, `signUp`, and `forgotPassword`. If this option is left unspecified, the widget will default to the first screen that is available from that list.
-
-```js
-var options = {
-  initialScreen: 'forgotPassword'
-};
-```
-
-### loginAfterSignUp {Boolean}
-
-Determines whether or not the user will be automatically signed in after a successful sign up. Defaults to `true`.
-
-```js
-var option = {
-  loginAfterSignUp: false
-};
-```
-
-### forgotPasswordLink {String}
-
-Set the URL for a page that allows the user to reset their password. When set to a non-empty string, the user will be sent to the provided URL when clicking the "Don't remember your password?" link in the login screen.
-
-```js
-var options = {
-  forgotPasswordLink: 'https://yoursite.com/reset-password'
-};
-```
-
-### mustAcceptTerms {Boolean}
-
-When set to `true` displays a checkbox input alongside the terms and conditions that must be checked before signing up. The terms and conditions can be specified via the `languageDictionary` option. This option will only take effect for users signing up with database connections. Defaults to `false`.
-
-```js
-var options = {
-  mustAcceptTerms: true
-};
-```
-
-### prefill {Object}
-
-Allows to set the initial value for the email and/or username inputs. When omitted, no initial value will be provided.
-
-```js
-var options = {
-  prefill: {
-    email: "someone@auth0.com",
-    username: "someone"
-  }
-};
-```
-
-### signUpLink {String}
-
-Set the URL to be requested when clicking on the Signup button.
-
-::: panel Side effects
-When set to a non empty string, this option forces `allowSignUp` to `true`.
-:::
-
-```js
-var options = {
-  signUpLink: 'https://yoursite.com/signup'
-};
-```
-
-### usernameStyle {String}
-
-Determines what will be used to identify the user for a Database connection that has the `requires_username` flag set (if it is not set, `usernameStyle` option will be ignored). Possible values are `"username"` and `"email"`. By default both `username` and `email` are allowed; setting this option will limit logins to use one or the other.
-
-```js
-var options = {
-  // Limits logins to usernames only, not emails
-  usernameStyle: 'username'
-};
-```
-
-## Enterprise Options
-
-### defaultEnterpriseConnection {String}
-
-Specifies the enterprise connection which allows to login using an username and a password that will be used when there is more than one available or there is a database connection. If a `defaultDatabaseConnection` is provided the database connection will be used and this option will be ignored.
-
-```js
-var options = {
-  defaultEnterpriseConnection: 'test-database'
-};
-```
-
-### defaultADUsernameFromEmailPrefix {Boolean}
-
-Resolve the AD placeholder username from the email's prefix. Defaults to `true`.
-
-```js
-var options = {
-  defaultADUsernameFromEmailPrefix: false
-};
-```
-
-## Other Options
-
-### clientBaseUrl {String}
-
-This option can provide a URL to override the client settings base URL. By default, it uses Auth0's CDN URL when the domain has the format `*.auth0.com`. For example, if your URL is `contoso.eu.auth0.com`, then by default, the `clientBaseUrl` is `cdn.eu.auth0.com`. If the `clientBaseUrl` option is set instead, it uses the provided domain. This would only be necessary if your specific use case dictates that your client not use the default behavior.
-
-```js
-var options = {
-  clientBaseUrl: "http://www.example.com"
-};
-```
-
-### languageBaseUrl {String}
-
-Overrides the language source url for Auth0's provided translations. By default, this option uses Auth0's CDN URL `https://cdn.auth0.com` since this is where all of the provided translations are stored. By providing another value, you can use another source for the language translations if needed.
-
-```js
-var options = {
-  languageBaseUrl: "http://www.example.com"
-};
-```
-
-### hashCleanup {Boolean}
-
-When the `hashCleanup` option is enabled, it will remove the hash part of the callback url after the user authentication. It defaults to true.
-
-```js
-var options = {
-  hashCleanup: false
-};
-```
-
-### leeway {Integer}
-
-The `leeway` option can be set to an integer - a value in seconds - which can be used to account for clock skew in JWT expirations. Typically the value is no more than a minute or two at maximum.
-
-```js
-var options = {
-  leeway: 30
-};
-```
-
-<!-- Vars-->
-
-[authparams-link]: /libraries/lock/v10/sending-authentication-parameters
-[windowopen-link]: https://developer.mozilla.org/en-US/docs/Web/API/Window.open#Position_and_size_features
+---
+section: libraries
+toc: true
+description: Lock 10 has many configurable options that allow you to change the behavior, appearance, and connectivity of the Lock widget - this resource provides the details on those options for you!
+---
+# Lock: Configuration Options
+
+The **Auth0Lock** can be configured through the `options` parameter sent to the constructor. These options can alter the way that the Lock widget behaves, how it deals with connections, additional signup fields that you require for your project, the language and text values, colors, and images on the widget, and many more. Take a look at the index below if you know what you are looking for, or browse the options for more details.
+
+```js
+var lock = new Auth0Lock('clientID', 'account.auth0.com', options);
+```
+
+## Index of Configurable Options
+
+### Display
+
+| Option | Description |
+| --- | --- |
+| [allowedConnections](#allowedconnections-array-) | limit the client connections shown in Lock to a particular set |
+| [allowShowPassword](#allowshowpassword-boolean-) | Whether to allow the user to show password as typing |
+| [autoclose](#autoclose-boolean-) | Whether or not Lock auto closes after a login |
+| [autofocus](#autofocus-boolean-) | Whether or not focus is set on first input field |
+| [avatar](#avatar-object-) | Obtain avatar from a non gravatar source |
+| [closable](#closable-boolean-) | Whether or not Lock is closable |
+| [container](#container-string-) | Embed Lock in a container |
+| [language](#language-string-) | Change the language of Lock |
+| [languageDictionary](#languagedictionary-object-) | Change text in particular sections of Lock |
+| [popupOptions](#popupoptions-object-) | Customize the location of the popup |
+| [rememberLastLogin](#rememberlastlogin-boolean-) | Whether to remember the last login option chosen |
+
+### Theming
+
+| Option | Description |
+| --- | --- |
+| [theme](#theme-object-) | The theme object contains the below theming options |
+| [authButtons](#authbuttons-object-) | Customize the appearance of specific connection buttons |
+| [labeledSubmitButton](#labeledsubmitbutton-boolean-) | whether or not the submit button has text |
+| [logo](#logo-string-) | What logo should be used |
+| [primaryColor](#primarycolor-string-) | Color of the primary button on the widget |
+
+### Social
+
+| Option | Description |
+| --- | --- |
+| [socialButtonStyle](#socialbuttonstyle-string-) | Force small or large social connection buttons |
+
+### Authentication
+
+| Option | Description |
+| --- | --- |
+| [auth](#auth-object-) | The auth object contains the below auth options |
+| [autoParseHash](#autoparsehash-boolean-) | Whether or not to automatically parse hash and continue
+| [connectionScopes](#connectionscopes-object-) | Specify connection scopes |
+| [params](#params-object-) | Option to send parameters at login |
+| [redirect](#redirect-boolean-) | Whether or not to use redirect mode |
+| [redirectUrl](#redirecturl-string-) | The URL to redirect to after auth |
+| [responseMode](#responsemode-string-) | Option to send response as POST |
+| [responseType](#responsetype-string-) | Response as a code or token |
+| [sso](#sso-boolean-) | Whether or not to enable Single Sign On behavior in Lock |
+
+### Database
+
+| Option | Description |
+| --- | --- |
+| [additionalSignUpFields](#additionalsignupfields-array-) | Additional fields collected at signup |
+| [allowLogin](#allowlogin-boolean-) | Whether or not to allow login on widget |
+| [allowForgotPassword](#allowforgotpassword-boolean-) | Whether or not to allow forgot password on widget |
+| [allowSignUp](#allowsignup-boolean-) | Whether or not to allow signup on widget |
+| [defaultDatabaseConnection](#defaultdatabaseconnection-string-) | Default shown DB connection |
+| [initialScreen](#initialscreen-string-) | Which screen to show when the widget is opened |
+| [loginAfterSignUp](#loginaftersignup-boolean-) | After signup, whether or not to auto login |
+| [forgotPasswordLink](#forgotpasswordlink-string-) | Link to a custom forgot password page |
+| [mustAcceptTerms](#mustacceptterms-boolean-) | Whether or not terms must be accepted (checkbox) |
+| [prefill](#prefill-object-) | Prefill values for email/username fields |
+| [signUpLink](#signuplink-string-) | Set a custom url to fire when clicking "sign up" |
+| [usernameStyle](#usernamestyle-string-) | Toggle "username", "password" or "username and password" |
+
+### Enterprise
+
+| Option | Description |
+| --- | --- |
+| [defaultEnterpriseConnection](#defaultenterpriseconnection-string-) | Specifies a connection if more than one present |
+
+### Other
+
+| Option | Description |
+| --- | --- |
+| [clientBaseUrl](#clientbaseurl-string-) | Override your client's base URL |
+| [languageBaseUrl](#languagebaseurl-string-) | Override your language file base URL |
+| [hashCleanup](#hashcleanup-boolean-) | Override the default removal of the hash from the URL |
+| [leeway](#leeway-integer-) | Add leeway for clock skew to JWT expiration times |
+
+---
+
+## Display Options
+
+### allowedConnections {Array}
+
+Array of connections that will be used for the `signin|signup|reset` actions. Defaults to all enabled connections.
+
+```js
+// The following will only display
+// username and password sign in form
+var options = {
+  allowedConnections: ['Username-Password-Authentication']
+};
+
+// ... social connections only
+var options = {
+  allowedConnections: ['twitter', 'facebook', 'linkedin']
+};
+
+// ... enterprise connections only
+var options = {
+  allowedConnections: ['qraftlabs.com']
+};
+```
+
+Examples of `allowedConnections`:
+
+![Lock - Allowed Connections](/media/articles/libraries/lock/v10/customization/lock-allowedconnections-database.png)
+
+![Lock - Allowed Connections](/media/articles/libraries/lock/v10/customization/lock-allowedconnections-social.png)
+
+### allowShowPassword {Boolean}
+
+This option determines whether or not to add a checkbox to the UI which, when selected, will allow the user to show their password when typing it. The option defaults to `false`.
+
+```js
+var options = {
+  allowShowPassword: true
+};
+```
+
+Lock with `allowShowPassword` set to `true` and toggled to show the password:
+
+![Lock - Avatar](/media/articles/libraries/lock/v10/customization/lock-allowshowpassword.png)
+
+### autoclose {Boolean}
+
+Determines whether or not the Lock will be closed automatically after a successful sign in. Defaults to false.
+
+::: note
+If the Lock is not `closable` it won't be closed, even if this option is set to true.
+:::
+
+```js
+var options = {
+  autoclose: true
+};
+```
+
+### autofocus {Boolean}
+
+If true, the focus is set to the first field on the widget. Defaults to `false` when being rendered on a mobile device, or if a `container` option is provided; defaults to `true` in all other cases.
+
+```js
+var options = {
+  autofocus: false
+};
+```
+
+### avatar {Object}
+
+By default, Gravatar is used to fetch the user avatar and display name, but you can obtain them from anywhere with the `avatar` option.
+
+```js
+var options = {
+  avatar: {
+    url: function(email, cb) {
+      // Obtain the avatar url for the email input by the user, Lock
+      // will preload the image before displaying it.
+      // Note that in case of an error you call cb with the error in
+      // the first arg instead of `null`.
+      var url = obtainAvatarUrl(email);
+      cb(null, url);
+    },
+    displayName: function(email, cb) {
+      // Obtain the display name for the email input by the user.
+      // Note that in case of an error you call cb with the error in
+      // the first arg instead of `null`.
+      var displayName = obtainDisplayName(email);
+      cb(null, displayName);
+    }
+  }
+};
+```
+
+Or, if you want to display no avatar at all, simply pass in `null`.
+
+```js
+var options = {
+  avatar: null
+};
+```
+
+Default behavior with Gravatar:
+
+![Lock - Avatar](/media/articles/libraries/lock/v10/customization/lock-avatar.png)
+
+### closable {Boolean}
+
+Determines whether or not the Lock can be closed. When a `container` option is provided its value is always `false`, otherwise it defaults to `true`.
+
+```js
+var options = {
+  closable: false
+};
+```
+
+![Lock - Closable](/media/articles/libraries/lock/v10/customization/lock-closable.png)
+
+### container {String}
+
+The `id` of the html element where the widget will be shown.
+
+::: note
+This makes the widget appear inline within your `div` instead of in a modal pop-out window.
+:::
+
+```html
+<div id="hiw-login-container"></div>
+
+<script>
+  var options = {
+    container: 'hiw-login-container'
+  };
+
+  // initialize
+  var lock = new Auth0Lock('xxxxxx', '<account>.auth0.com', options);
+
+  // render
+  lock.show();
+</script>
+```
+
+![Lock - Container](/media/articles/libraries/lock/v10/customization/lock-container.png)
+
+### language {String}
+
+Specifies the language of the widget. Defaults to "en". See the [internationalization directory](https://github.com/auth0/lock/blob/master/src/i18n/) for a current list of provided languages.
+
+```js
+// select a supported language
+var options = {
+  language: 'es'
+};
+```
+
+![Lock - Language](/media/articles/libraries/lock/v10/customization/lock-language.png)
+
+### languageDictionary {Object}
+
+Allows customization of every piece of text displayed in the Lock. Defaults to {}. See English language [Language Dictionary Specification](https://github.com/auth0/lock/blob/master/src/i18n/en.js) for the full list of `languageDictionary` values able to be altered with this object.
+
+```js
+var options = {
+  languageDictionary: {
+    emailInputPlaceholder: "something@youremail.com",
+    title: "Log me in"
+  },
+};
+```
+
+![Lock - Language Dictionary](/media/articles/libraries/lock/v10/customization/lock-languagedictionary.png)
+
+Additionally, check out the [Customizing Error Messages](/libraries/lock/v10/customizing-error-messages) page or the [Internationalization](/libraries/lock/v10/i18n) page for more information about the use of the `languageDictionary` option.
+
+### popupOptions {Object}
+
+Allows the customization the location of the popup in the screen. Any position and size feature allowed by window.open is accepted. Defaults to {}.
+
+Options for the `window.open` [position and size][windowopen-link] features. This only applies if `redirect` is set to `false`.
+
+```js
+var options = {
+  redirect: false,
+  popupOptions: { width: 300, height: 400, left: 200, top: 300 }
+};
+```
+
+### rememberLastLogin {Boolean}
+
+Determines whether or not to show a screen that allows you to quickly log in with the account you used the last time. Defaults to true.
+Request for SSO data and enable **Last time you signed in with[...]** message. Defaults to `true`.
+
+```js
+var options = {
+  rememberLastLogin: false
+};
+```
+
+## Theming Options
+
+### theme {Object}
+
+Theme options are grouped in the `theme` property of the `options` object.
+
+#### authButtons {Object}
+
+Allows the customization of buttons in Lock. Each custom connection whose button you desire to customize should be listed by name, each with their own set of parameters. The customizable parameters are listed below:
+
+- **displayName** {String}: The name to show instead of the connection name when building the button title, such as `LOGIN WITH MYCONNECTION` for login).
+- **primaryColor** {String}: The button's background color. Defaults to `#eb5424`.
+- **foregroundColor** {String}: The button's text color. Defaults to `#FFFFFF`.
+- **icon** {String}: The URL of the icon for this connection. For example: `http://site.com/logo.png`.
+
+```js
+var options = {
+  theme: {
+    authButtons: {
+      "testConnection": {
+        displayName: "Test Conn",
+        primaryColor: "#b7b7b7",
+        foregroundColor: "#000000",
+        icon: "http://example.com/icon.png"
+      },
+      "testConnection2": {
+        primaryColor: "#000000",
+        foregroundColor: "#ffffff",
+      }
+    }
+  }
+};
+```
+
+#### labeledSubmitButton {Boolean}
+
+This option indicates whether or not the submit button should have a label, and defaults to `true`. When set to `false`, an icon will be shown instead.
+
+```js
+var options = {
+  theme: {
+    labeledSubmitButton: false
+  }
+};
+```
+
+![Lock - Labeled Submit Button](/media/articles/libraries/lock/v10/customization/lock-theme-labeledsubmitbutton.png)
+
+If the label is set to true, which is the default, the label's text can be customized through the [languageDictionary](#languagedictionary-object-) option.
+
+#### logo {String}
+
+The value for `logo` is an URL for an image that will be placed in the Lock's header, and defaults to Auth0's logo. It has a recommended max height of `58px` for a better user experience.
+
+```js
+var options = {
+  theme: {
+    logo: 'https://example.com/logo.png'
+  }
+};
+```
+
+![Lock - Theme - Logo](/media/articles/libraries/lock/v10/customization/lock-theme-logo.png)
+
+#### primaryColor {String}
+
+The `primaryColor` property defines the primary color of the Lock; all colors used in the widget will be calculated from it. This option is useful when providing a custom `logo`, to ensure all colors go well together with the `logo`'s color palette. Defaults to `#ea5323`.
+
+```js
+var options = {
+  theme: {
+    logo: 'https://example.com/logo.png',
+    primaryColor: '#31324F'
+  }
+};
+```
+
+![Lock - Theme - Primary Color](/media/articles/libraries/lock/v10/customization/lock-theme-primarycolor.png)
+
+## Social Options
+
+### socialButtonStyle {String}
+
+Determines the size of the buttons for the social providers. Possible values are `big` and `small`. The default style depends on the connections that are available:
+
+- If only social connections are available, it will default to `big` when there are 5 connections at most, and default to `small` otherwise.
+- If connections from types other than social are also available, it will default to `big` when there are 3 social connections at most, and default to `small` otherwise.
+
+First example, with three social connections, and other connections (in this case, a username-password connection) - with forced small buttons.
+
+```js
+var options = {
+  socialButtonStyle: 'small'
+};
+```
+
+![Lock - Social Button Style](/media/articles/libraries/lock/v10/customization/lock-socialbuttonstyle-small.png)
+
+Second example, with `socialButtonStyle` remaining at default behavior - three social connections, with no other connections enabled for this client in the dashboard.
+
+```js
+var options = {};
+```
+
+![Lock - Social Button Style](/media/articles/libraries/lock/v10/customization/lock-socialbuttonstyle-default-social.png)
+
+Third example, with `socialButtonStyle` remaining at default behavior - the app has three social connections, with other connections turned on in the dashboard (in this case, a username-password connection).
+
+```js
+var options = {};
+```
+
+![Lock - Social Button Style](/media/articles/libraries/lock/v10/customization/lock-socialbuttonstyle-default.png)
+
+Fourth example, with three social connections, and no other connections enabled in the dasbboard, but with forced small buttons.
+
+```js
+var options = {
+  socialButtonStyle: 'small'
+};
+```
+
+![Lock - Social Button Style](/media/articles/libraries/lock/v10/customization/lock-socialbuttonstyle-small-social.png)
+
+## Authentication Options
+
+### auth {Object}
+
+Authentication options are grouped in the auth property of the options object.
+
+```js
+var options = {
+  auth: {
+   params: {param1: "value1"},
+   redirect: true,
+   redirectUrl: "some url",
+   responseType: "token",
+   sso: true
+  }
+};
+```
+
+#### autoParseHash {Boolean}
+
+When `autoParseHash` is set to `true`, Lock will parse the `window.location.hash` string when instantiated. If set to `false`, you'll have to manually resume authentication using the [resumeAuth](/libraries/lock/v10/api#resumeauth-) method.
+
+```js
+var options = {
+  auth: {
+    autoParseHash: false
+  }
+};
+```
+
+#### connectionScopes {Object}
+
+This option allows you to set scopes to be sent to the oauth2/social connection for authentication.
+
+```js
+var options = {
+  auth: {
+    connectionScopes: {
+      'facebook': ['scope1', 'scope2']
+    }
+  }
+};
+```
+
+A listing of particular scopes for your social connections can be acquired from the provider in question. For example, [Facebook for Developers](https://developers.facebook.com/docs/facebook-login/permissions/) reference has a listing of separate permissions that can be requested for your connection.
+
+#### params {Object}
+
+You can send parameters when starting a login by adding them to the options object. The example below adds a `state` parameter with a value equal to `foo` and also adds a `scope` parameter (which includes the scope, and then the requested attributes). [Read here][authparams-link] to learn more about what `authParams` can be set.
+
+```js
+var options = {
+  auth: {
+    params: {
+      state: 'foo',
+      scope: 'openid email user_metadata app_metadata picture'
+    }
+  }
+};
+```
+
+::: note
+For more details about supported parameters check the [Authentication Parameters][authparams-link] documentation page.
+:::
+
+#### redirect {Boolean}
+
+Defaults to true. When set to true, redirect mode will be used. If set to false, [popup mode](/libraries/lock/v10/popup-mode) is chosen.
+
+::: warning
+There is a known bug that prevents popup mode from functioning properly in Android or Firefox on iOS, and in Internet Explorer under certain circumstances. As such we recommend either only using redirect mode or detecting these special cases and selectively enabling redirect mode. See more info [here](https://ask.auth0.com/t/popup-login-window-is-not-closed-after-authentication/2843).
+:::
+
+```js
+var options = {
+  auth: {
+    redirect: false
+  }
+};
+```
+
+#### redirectUrl {String}
+
+The URL Auth0 will redirect back to after authentication. Defaults to the empty string "" (no redirect URL).
+
+```js
+var options = {
+  auth: {
+    redirectUrl: 'http://testurl.com'
+  }
+};
+```
+
+::: note
+When the `redirectUrl` is provided (set to non blank value) the `responseType` option will be defaulted to `code` if not manually set.
+:::
+
+#### responseMode {String}
+
+Should be set to `"form_post"` if you want the code or the token to be transmitted via an HTTP POST request to the `redirectUrl`, instead of being included in its query or fragment parts.
+
+Otherwise, this option should be omitted, and is omitted by default.
+
+```js
+var options = {
+  auth: {
+    responseMode: 'form_post'
+  }
+};
+```
+
+#### responseType {String}
+
+The value of `responseType` should be set to "token" for Single Page Applications, and "code" otherwise. Defaults to "code" when redirectUrl is provided, and to "token" otherwise.
+
+```js
+var options = {
+  auth: {
+    responseType: 'token'
+  }
+};
+```
+
+#### sso {Boolean}
+
+Tells Lock to use or not the Single Sign On session created by Auth0 so it can prompt the user to login with the last logged in user. The Auth0 session is not tied to this value since it depends on the client's or tenant' settings.
+
+::: warning
+Failing to set this to true will result in multifactor authentication not working correctly.
+:::
+
+```js
+var options = {
+  auth: {
+    sso: true
+  }
+};
+```
+
+## Database Options
+
+### additionalSignUpFields {Array}
+
+Extra input fields can be added to the sign up screen with the `additionalSignUpFields` option. Each option added in this manner will then be added to that user's `user_metadata`. See the [user metadata documentation](/metadata) for more information. Every input must have a `name` and a `placeholder`, and an `icon` URL can also be provided. Also, the initial value can be provided with the `prefill` option, which can be a string with the value or a function that obtains it. Other options depend on the type of the field, which is defined via the type option and defaults to "text".
+
+::: panel Intended for use with database signup only
+`additionalSignupFields` are intended for use with database signups only. If you have social sign ups too, you can ask for the additional information after the users sign up (see this [page about custom signup](/libraries/lock/v10/custom-signup#using-lock) for more details). You can use the `databaseAlternativeSignupInstructions` i18n key to display these instructions.
+:::
+
+The new fields are rendered below the regular sign up input fields in the order they are provided.
+
+#### Text Fields
+
+Text fields are the default type of additional signup field. Note that a `validator` function can also be provided.
+
+```js
+var options = {
+  additionalSignUpFields: [{
+    name: "address",
+    placeholder: "enter your address",
+    // The following properties are optional
+    icon: "https://example.com/assests/address_icon.png",
+    prefill: "street 123",
+    validator: function(address) {
+      return {
+         valid: address.length >= 10,
+         hint: "Must have 10 or more chars" // optional
+      };
+    }
+  },
+  {
+    name: "full_name",
+    placeholder: "Enter your full name"
+  }]
+}
+```
+
+![Lock - Additional Signup Fields](/media/articles/libraries/lock/v10/customization/lock-additionalsignupfields.png)
+
+#### Select Field
+
+The signup field `type: "select"` will allow you to use select elements for the user to choose a value from.
+
+```js
+var options = {
+  additionalSignUpFields: [{
+    type: "select",
+    name: "location",
+    placeholder: "choose your location",
+    options: [
+      {value: "us", label: "United States"},
+      {value: "fr", label: "France"},
+      {value: "ar", label: "Argentina"}
+    ],
+    // The following properties are optional
+    icon: "https://example.com/assests/location_icon.png",
+    prefill: "us"
+  }]
+}
+```
+
+The `options` array items for `select` fields must adhere to the following format:
+`{label: “non empty string”, value: “non empty string”}`, and at least one option must be defined.
+
+The `options` and `prefill` values can be provided through a function:
+
+```js
+var options = {
+  additionalSignUpFields: [{
+    type: "select",
+    name: "location",
+    placeholder: "choose your location",
+    options: function(cb) {
+      // obtain options, in case of error you call cb with the error in the
+      // first arg instead of null
+      cb(null, options);
+    },
+    icon: "https://example.com/assests/location_icon.png",
+    prefill: function(cb) {
+      // obtain prefill, in case of error you call cb with the error in the
+      // first arg instead of null
+      cb(null, prefill);
+    }
+  }]
+}
+```
+
+#### Checkbox Field
+
+The third type of custom signup field is the `type: "checkbox"`. The `prefill` value can determine the default state of the checkbox (`true` or `false`), and it is required.
+
+```js
+var options = {
+  additionalSignUpFields: [{
+    type: "checkbox",
+    name: "newsletter",
+    prefill: "true",
+    placeholder: "I hereby agree that I want to receive marketing emails from your company"
+  }]
+}
+```
+
+::: note
+Some use cases may be able to use `additionalSignupFields` data for email templates, such as an option for language preferences, the value of which could then be used to set the language of templated email communications.
+:::
+
+### allowLogin {Boolean}
+
+When set to `false` the widget won't display the login screen. This is useful if you want to use the widget just for signups (the login and signup tabs in the signup screen will be hidden) or to reset passwords (the back button in the forgot password screen will be hidden). In such cases you may also need to specify the `initialScreen`, `allowForgotPassword` and `allowSignUp` options. It defaults to `true`.
+
+```js
+//
+var options = {
+  allowLogin: false
+};
+```
+
+![Lock - Allow Login](/media/articles/libraries/lock/v10/customization/lock-allowlogin.png)
+
+### allowForgotPassword {Boolean}
+
+When set to false, `allowForgotPassword` hides the "Don't remember your password?" link in the Login screen, making the Forgot Password screen unreachable. Defaults to true.
+
+::: note
+Keep in mind that if you are using a database connection with a custom database which doesn't have a change password script the Forgot Password screen won't be available.
+:::
+
+```js
+//
+var options = {
+  allowForgotPassword: false
+};
+```
+
+![Lock - Allow Forgot Password](/media/articles/libraries/lock/v10/customization/lock-allowforgotpassword.png)
+
+### allowSignUp {Boolean}
+
+When set to `false`, hides the login and sign up tabs in the login screen, making the sign up screen unreachable. Defaults to `true`. Keep in mind that if the database connection has sign ups disabled or you are using a custom database which doesn't have a create script, then the sign up screen won't be available.
+
+Also bear in mind that this option **only** controls client-side appearance, and does not completely stop new sign ups from determined anonymous visitors. If you are looking to fully prevent new users from signing up, you must use the **Disable Sign Ups** option in the dashboard, in the connection settings.
+
+```js
+var options = {
+  allowSignUp: false
+};
+```
+
+![Lock - Social Button Style](/media/articles/libraries/lock/v10/customization/lock-allowsignup.png)
+
+### defaultDatabaseConnection {String}
+
+Specifies the database connection that will be used when there is more than one available.
+
+```js
+var options = {
+  defaultDatabaseConnection: 'test-database'
+};
+```
+
+### initialScreen {String}
+
+The name of the screen that will be shown when the widget is opened. Valid values are `login`, `signUp`, and `forgotPassword`. If this option is left unspecified, the widget will default to the first screen that is available from that list.
+
+```js
+var options = {
+  initialScreen: 'forgotPassword'
+};
+```
+
+### loginAfterSignUp {Boolean}
+
+Determines whether or not the user will be automatically signed in after a successful sign up. Defaults to `true`.
+
+```js
+var option = {
+  loginAfterSignUp: false
+};
+```
+
+### forgotPasswordLink {String}
+
+Set the URL for a page that allows the user to reset their password. When set to a non-empty string, the user will be sent to the provided URL when clicking the "Don't remember your password?" link in the login screen.
+
+```js
+var options = {
+  forgotPasswordLink: 'https://yoursite.com/reset-password'
+};
+```
+
+### mustAcceptTerms {Boolean}
+
+When set to `true` displays a checkbox input alongside the terms and conditions that must be checked before signing up. The terms and conditions can be specified via the `languageDictionary` option. This option will only take effect for users signing up with database connections. Defaults to `false`.
+
+```js
+var options = {
+  mustAcceptTerms: true
+};
+```
+
+### prefill {Object}
+
+Allows to set the initial value for the email and/or username inputs. When omitted, no initial value will be provided.
+
+```js
+var options = {
+  prefill: {
+    email: "someone@auth0.com",
+    username: "someone"
+  }
+};
+```
+
+### signUpLink {String}
+
+Set the URL to be requested when clicking on the Signup button.
+
+::: panel Side effects
+When set to a non empty string, this option forces `allowSignUp` to `true`.
+:::
+
+```js
+var options = {
+  signUpLink: 'https://yoursite.com/signup'
+};
+```
+
+### usernameStyle {String}
+
+Determines what will be used to identify the user for a Database connection that has the `requires_username` flag set (if it is not set, `usernameStyle` option will be ignored). Possible values are `"username"` and `"email"`. By default both `username` and `email` are allowed; setting this option will limit logins to use one or the other.
+
+```js
+var options = {
+  // Limits logins to usernames only, not emails
+  usernameStyle: 'username'
+};
+```
+
+## Enterprise Options
+
+### defaultEnterpriseConnection {String}
+
+Specifies the enterprise connection which allows to login using an username and a password that will be used when there is more than one available or there is a database connection. If a `defaultDatabaseConnection` is provided the database connection will be used and this option will be ignored.
+
+```js
+var options = {
+  defaultEnterpriseConnection: 'test-database'
+};
+```
+
+### defaultADUsernameFromEmailPrefix {Boolean}
+
+Resolve the AD placeholder username from the email's prefix. Defaults to `true`.
+
+```js
+var options = {
+  defaultADUsernameFromEmailPrefix: false
+};
+```
+
+## Other Options
+
+### clientBaseUrl {String}
+
+This option can provide a URL to override the client settings base URL. By default, it uses Auth0's CDN URL when the domain has the format `*.auth0.com`. For example, if your URL is `contoso.eu.auth0.com`, then by default, the `clientBaseUrl` is `cdn.eu.auth0.com`. If the `clientBaseUrl` option is set instead, it uses the provided domain. This would only be necessary if your specific use case dictates that your client not use the default behavior.
+
+```js
+var options = {
+  clientBaseUrl: "http://www.example.com"
+};
+```
+
+### languageBaseUrl {String}
+
+Overrides the language source url for Auth0's provided translations. By default, this option uses Auth0's CDN URL `https://cdn.auth0.com` since this is where all of the provided translations are stored. By providing another value, you can use another source for the language translations if needed.
+
+```js
+var options = {
+  languageBaseUrl: "http://www.example.com"
+};
+```
+
+### hashCleanup {Boolean}
+
+When the `hashCleanup` option is enabled, it will remove the hash part of the callback url after the user authentication. It defaults to true.
+
+```js
+var options = {
+  hashCleanup: false
+};
+```
+
+### leeway {Integer}
+
+The `leeway` option can be set to an integer - a value in seconds - which can be used to account for clock skew in JWT expirations. Typically the value is no more than a minute or two at maximum.
+
+```js
+var options = {
+  leeway: 30
+};
+```
+
+<!-- Vars-->
+
+[authparams-link]: /libraries/lock/v10/sending-authentication-parameters
+[windowopen-link]: https://developer.mozilla.org/en-US/docs/Web/API/Window.open#Position_and_size_features