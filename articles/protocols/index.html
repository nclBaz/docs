---
url: /protocols
section: articles
classes: topic-page
title: Protocols
description: Which authentication and authorization protocols Auth0 supports and how they work.
topics:
  - protocols
  - oauth2
  - oidc
  - saml
  - ws-fed
  - ldap
contentType:
  - index
useCase:
  - add-idp
---

<div class="topic-page-header">
  <div data-name="example" class="topic-page-badge"></div>
  <h1>Protocols</h1>
  <p>
    Which authentication and authorization protocols Auth0 supports and how they work.
  </p>
</div>

<p>
  Auth0 implements proven, common and popular identity protocols used in consumer oriented web products (OAuth 2.0, OpenID Connect) and in enterprise deployments (SAML, WS-Federation, LDAP).
</p>

<ul class="topic-links">
  <li>
    <i class="icon icon-budicon-715"></i><a href="/protocols/oauth2">OAuth 2.0</a>
    <p>
      OAuth 2.0 is an authorization framework that enables a third-party application to obtain limited access to resources the end-user owns. It is about resource access and sharing.
    </p>
    <ul>
      <li>
        <i class="icon icon-budicon-695"></i><a href="/protocols/oauth2/oauth-state">Use the state parameter in authentication requests</a>
      </li>
      <li>
<<<<<<< HEAD
        <i class="icon icon-budicon-695"></i><a href="/flows/concepts/regular-web-app-login-flow">How to integrate a server-side web app with Auth0</a>
      </li>
      <li>
        <i class="icon icon-budicon-695"></i><a href="/flows/concepts/single-page-login-flow">How to integrate a client-side web app with Auth0</a>
      </li>
      <li>
        <i class="icon icon-budicon-695"></i><a href="/flows/concepts/mobile-login-flow">How to integrate a mobile or desktop app with Auth0</a>
=======
        <i class="icon icon-budicon-695"></i><a href="/application-auth/server-side-web">Integrate a server-side web app with Auth0</a>
      </li>
      <li>
        <i class="icon icon-budicon-695"></i><a href="/application-auth/client-side-web">Integrate a client-side web app with Auth0</a>
      </li>
      <li>
        <i class="icon icon-budicon-695"></i><a href="/application-auth/mobile-desktop">Integrate a mobile or desktop app with Auth0</a>
>>>>>>> abc10e58
      </li>
    </ul>
  </li>
  <li>
    <i class="icon icon-budicon-715"></i><a href="/protocols/oidc">OpenID Connect</a>
    <p>
      OpenID Connect (OIDC) is an identity layer built on top of the OAuth 2.0 framework. It allows third-party applications to verify the identity of the end-user and to obtain basic user profile information. At the core, OIDC is about user authentication.
    </p>
  </li>
  <li>
    <i class="icon icon-budicon-715"></i><a href="/protocols/saml">SAML</a>
    <p>
      Security Assertion Markup Language (SAML) is an XML-based framework for authentication and authorization between two entities: a Service Provider and an Identity Provider. The Service Provider agrees to trust the Identity Provider to authenticate users. The Identity Provider authenticates users and provides to Service Providers an Authentication Assertion that indicates a user has been authenticated.
    </p>
  </li>
  <li>
    <i class="icon icon-budicon-715"></i><a href="/protocols/ws-fed">WS-Federation</a>
    <p>
      WS-Federation is part of the larger WS-Security framework and an extension to the functionality of WS-Trust. The features of WS-Federation can be used directly by SOAP applications and web services.
    </p>
  </li>
  <li>
    <i class="icon icon-budicon-715"></i><a href="/protocols/ldap">LDAP</a>
    <p>
      Lightweight Directory Access Protocol (LDAP) is an application protocol, used for accessing and maintaining distributed directory information services over an Internet Protocol (IP) network.
    </p>
  </li>
</ul><|MERGE_RESOLUTION|>--- conflicted
+++ resolved
@@ -40,23 +40,13 @@
         <i class="icon icon-budicon-695"></i><a href="/protocols/oauth2/oauth-state">Use the state parameter in authentication requests</a>
       </li>
       <li>
-<<<<<<< HEAD
-        <i class="icon icon-budicon-695"></i><a href="/flows/concepts/regular-web-app-login-flow">How to integrate a server-side web app with Auth0</a>
+        <i class="icon icon-budicon-695"></i><a href="/flows/concepts/regular-web-app-login-flow">Integrate a server-side web app with Auth0</a>
       </li>
       <li>
-        <i class="icon icon-budicon-695"></i><a href="/flows/concepts/single-page-login-flow">How to integrate a client-side web app with Auth0</a>
+        <i class="icon icon-budicon-695"></i><a href="/flows/concepts/single-page-login-flow">Integrate a client-side web app with Auth0</a>
       </li>
       <li>
-        <i class="icon icon-budicon-695"></i><a href="/flows/concepts/mobile-login-flow">How to integrate a mobile or desktop app with Auth0</a>
-=======
-        <i class="icon icon-budicon-695"></i><a href="/application-auth/server-side-web">Integrate a server-side web app with Auth0</a>
-      </li>
-      <li>
-        <i class="icon icon-budicon-695"></i><a href="/application-auth/client-side-web">Integrate a client-side web app with Auth0</a>
-      </li>
-      <li>
-        <i class="icon icon-budicon-695"></i><a href="/application-auth/mobile-desktop">Integrate a mobile or desktop app with Auth0</a>
->>>>>>> abc10e58
+        <i class="icon icon-budicon-695"></i><a href="/flows/concepts/mobile-login-flow">Integrate a mobile or desktop app with Auth0</a>
       </li>
     </ul>
   </li>
