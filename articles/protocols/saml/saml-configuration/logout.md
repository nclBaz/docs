--- conflicted
+++ resolved
@@ -1,7 +1,6 @@
 ---
-  description: How to log out of SAML providers
+description: How to log out of SAML providers
 ---
-
 # Logout
 
 When integrating with a SAML provider, there are many ways to implement logout or user session termination.
@@ -27,11 +26,7 @@
 
 5. Click **Save**.
 
-<<<<<<< HEAD
 For SAML-compliant endpoints, Auth0 uses this URL to send logout requests or logout responses (the exact choice dependson whether the service provider initiated the session or not). If you don't want to notify the service provider about a session termination, you can set the `slo_enabled` key inside logout to `false`:
-=======
-For SAML-complient endpoints, Auth0 uses this URL to send logout requests or logout responses (the exact choice depends on whether the service provider initiated the session or not). If you don't want to notify the service provider about a session termination, you can set the `slo_enabled` key inside logout to `false`:
->>>>>>> 25120915
 
 ```json
 "logout": {
