---
title: Authentication
description: Understand how authentication works in your B2B IAM implementation.
toc: true
topics:
    - b2b
    - b2biam
    - authentication
    - universal-login
contentType: concept
useCase:
    - authentication
---
# Authentication

<%= include('../../_includes/_authentication/_introduction.md', { platform: 'b2b' }) %>

Often companies need to segregate their users by organization and sometimes users can have access to more than one organization.  Knowing which of these scenarios is relevant to your company will help define how to determine in which connection a user exists: whether you need to do it, when you need to do it, and how to accomplish it.  See [Home Realm Discovery](#home-realm-discovery) to determine if this is something relevant to your company.

## Universal Login

<%= include('../../_includes/_authentication/_universal-login.md', { platform: 'b2b' }) %>

## Home realm discovery

Home realm discovery (HRD) is the process of identifying which identity provider (or which connection in Auth0) the user belongs to *before* authenticating them. There are two ways HRD can occur: 

* Provide a way for the decision to be made at the application
* Have Home Realm Discovery happen on the Universal Login page

Your system may need to do either or both methods so it is important to understand all approaches to HRD so that you can apply the one(s) that make the most sense to your applications.

::: panel Best practice
If you don’t need to know ahead of time (for example, all of your users are in a shared user pool), then you don’t need to do HRD. You can allow users to authenticate first and then determine which organization they belong to using app metadata.  HRD is really only needed if you have multiple connections within your Auth0 tenant.
:::

### Application driven HRD

A common and effective way for determining which realm a user belongs to is when an application is branded for each organization.  The organization has its own instance of the application.  This copy or instance can be physically isolated (running on a separate set of servers) or virtually isolated (running on shared servers, but presented as if it could be isolated), and is generally denoted through either a custom hostname (companyA.application1.yourcompany.com) or path (application1.yourcompany.com/companyA).

::: warning
This method will only work if you are not sharing users between organizations.  If you are sharing users within organizations, then you must support [Home Realm Discovery on the Universal Login Page](#hrd-through-universal-login)
:::

::: panel Best practice
If your application already knows what connection (IDP) the user needs, then pass that along when you redirect the user to /authorize using the connection query parameter.
:::

If this is the case for your application(s) then home realm discovery is a simple matter of storing the Auth0 connection name with the organization specific application configuration and sending that connection name as a parameter when redirecting the user for Universal Login. Sending the connection parameter can be achieved by adding it as a query parameter when you redirect them to the authorize endpoint. For more information see the [Authentication API docs](https://auth0.com/docs/api/authentication#authorization-code-flow); however, you will generally accomplish this using the SDK for whichever language your application is written in.

::: panel Best practice
If an organization needs more than one IDP, then you will have to do a second round of Home Realm Discovery once identifying their organization.  This can be achieved with Auth0 through creating a dedicated Auth0 tenant for that organization and creating an enterprise connection to that tenant. 
:::

### HRD through Universal Login

There are three main approaches to Home Realm Discovery through Universal Login:

* Discover the realm through the user’s email subdomain.
* Discover the realm by looking up a user identifier in some sort of map of identifier to realm map.
* Allow the user to choose or enter their realm (or organization).

In both of the first two approaches, you may consider doing “Identifier First Login”. This means that you present only the ability to enter an identifier first.  After which you collect the user’s identifier, and then based on the identifier you either automatically redirect the user or present a way for the user to enter their password if redirection is unnecessary.

::: warning
Though it is possible to implement Identifier First Login or allow a user to select their organization at the application instead of on the Universal Login Page, this can add complexity with respect to single sign on as well as complexity associated with replicating that behavior in all of your applications.  Instead Auth0 recommends implementing some form of HRD through Universal Login.
:::

#### HRD through Universal Login using the email subdomain

The simplest way to implement home realm discovery on the universal login page is to utilize the email subdomain of the user’s identifier to map that to their Identity Provider. This, of course, only works in situations where the email subdomain will be a 1:1 mapping to an organization or at least to an Identity Provider.  Auth0’s Lock widget can do this for you if you are using the domain map in an enterprise connection, however if you want to build this yourself, you can, but it requires you to build a mapping of email subdomain to connection.

#### HRD through Universal Login using the Identifier to Realm Map

A second, more complex alternative is to store a map of identifier’s to IDP and provide a public endpoint to access that information.  Then on the Universal Login page you can find the connection and redirect back to /authorize with the connection.  The main drawbacks to this approach are latency, and more importantly security when it comes to identifier discovery: if you’re using email addresses, this makes it much easier for someone to discover whether a particular email address is a user of yours.

::: panel Best practice
Any public endpoint should have rate limiting applied to it to prevent hackers from using it to discover information and to prevent denial of service attacks.
:::

#### HRD through Universal Login using user choice

The other simple option is to allow your users to choose from a list, if you don’t mind making public the list of organizations who use your product, or by allowing the user to enter their organization name explicitly.  Once the user tells you which organization they belong to, you can redirect back to Auth0 with the connection for that organization specified, or simply prompt them for their username and password if the connection is a database connection.

## Username and password authentication

<%= include('../../_includes/_authentication/_username-and-password-authentication.md', { platform: 'b2b' }) %>

## Application integration

<%= include('../../_includes/_authentication/_application-integration.md', { platform: 'b2b' }) %>

## Anomaly detection

<%= include('../../_includes/_authentication/_anomaly-detection.md', { platform: 'b2b' }) %>

## Enterprise Login

The “bring your own identity” scenario has become a must-have for almost all B2B applications.  Most enterprise companies expect to be able to integrate their IDP into your application so their employees don't need to store another set of credentials.  This is a valuable way of simplifying the user authentication experience without compromising security, and using [Universal Login](#universal-login) makes it easy to start adding support for [Enterprise Connections](https://auth0.com/docs/identityproviders#enterprise) with minimal disruption.

::: panel Best Practice
Once you start supporting enterprise connections for users, you must do some form of [Home Realm Discovery](#home-realm-discovery) so that you can determine which connection to send the user to for authentication.
:::

With enterprise connection support, user identities and credentials are managed by the identity provider of your customers' organization, as well as certain identity claims - which Auth0 will use to populate the user [profile](/architecture-scenarios/implementation/b2b/b2b-profile-mgmt).

::: panel Best Practice
"Bring your own identity" is a great feature to provide, but if you don't support this from day one, and sometimes even if you do, you may have an organization that wants to switch to their own IDP after already having used the application for a while.  You will need a way to [Link User Accounts](https://auth0.com/docs/link-accounts) (a.k.a. Account Linking) to provide an effective way of associating the new identity with the old database identity.
:::

<<<<<<< HEAD
=======
## Machine-to-Machine (M2M) Authentication

<%= include('../../_includes/_authentication/_m2m.md', { platform: 'b2b' }) %>

>>>>>>> d8fe6e12
## Multi-factor authentication (MFA)

<%= include('../../_includes/_authentication/_mfa.md', { platform: 'b2b' }) %>

## Planning

<%= include('../../_includes/_planning.md'), { platform: 'b2b' }) %>

## Keep reading

* [Architecture](/architecture-scenarios/implementation/b2b/b2b-architecture)
* [Provisioning](/architecture-scenarios/implementation/b2b/b2b-provisioning)
* [Branding](/architecture-scenarios/implementation/b2b/b2b-branding)
* [Deployment Automation](/architecture-scenarios/implementation/b2b/b2b-deployment)
* [Quality Assurance](/architecture-scenarios/implementation/b2b/b2b-qa)
* [Profile Management](/architecture-scenarios/implementation/b2b/b2b-profile-mgmt)
* [Authorization](/architecture-scenarios/implementation/b2b/b2b-authorization)
* [Logout](/architecture-scenarios/implementation/b2b/b2b-logout)
* [Operations](/architecture-scenarios/implementation/b2b/b2b-operations)<|MERGE_RESOLUTION|>--- conflicted
+++ resolved
@@ -108,13 +108,10 @@
 "Bring your own identity" is a great feature to provide, but if you don't support this from day one, and sometimes even if you do, you may have an organization that wants to switch to their own IDP after already having used the application for a while.  You will need a way to [Link User Accounts](https://auth0.com/docs/link-accounts) (a.k.a. Account Linking) to provide an effective way of associating the new identity with the old database identity.
 :::
 
-<<<<<<< HEAD
-=======
-## Machine-to-Machine (M2M) Authentication
+## Machine-to-Machine (M2M) authentication
 
 <%= include('../../_includes/_authentication/_m2m.md', { platform: 'b2b' }) %>
 
->>>>>>> d8fe6e12
 ## Multi-factor authentication (MFA)
 
 <%= include('../../_includes/_authentication/_mfa.md', { platform: 'b2b' }) %>
