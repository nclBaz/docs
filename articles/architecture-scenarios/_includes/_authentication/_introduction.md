In order to provide services to your users, you must be able to identify who those users are. This process is called User  Authentication. There are a number of ways to perform authentication of a user - via social media accounts, username & password, <dfn data-key="passwordless">passwordless</dfn> - and it's often recommended that you go beyond a first factor for authenticating the user by adding a second factor as well (a.k.a. Multi-factor Authentication).

::: panel Best Practice
It's important to consider both security and user experience when designing how you will authenticate your users. Providing for multiple primary factors, and/or enforcing more than one factor during authentication, are ways that you can provide both.
:::

It’s important to consider both security and user experience when designing how you will authenticate your users, and so there are a number of things you will want to consider when looking at functionality and workflow:

* Where users will enter their credentials
* How you will keep user credentials safe
* How you will maintain your authentication system
* How you will provide password authentication for your users
* How you will prevent hackers from trying to log in as your users
* How you want to implement authentication in different kinds of applications using Auth0
* What to do if you want to make login easy for your users when they come from different language backgrounds
* How you will provide a good user experience as you migrate away from any legacy authentication system
* What do you need to consider when integrating your applications with Auth0?
<% if (platform === "b2c") { %>
* Can users log in using their existing social (e.g., Facebook or Google) accounts?
<%  } %>
* Will I need to provide for multi-factor authentication (MFA)?
<% if (platform === "b2b") { %>
* What do I do if I need to isolate my users by organization?
* How do I handle identifying which organization my users belong to?
* What’s the benefit of providing enterprise connections for my organizations?
<%  } %>

Auth0 [Universal Login](#universal-login) provides users with a safe and secure experience - no matter whether you choose to provide for user ID/password credentials sign in, or allow the so-called Bring Your Own Identity scenarios provided via [Social Login](https://auth0.com/learn/social-login/). There are also brand recognition benefits to centralizing the login experience with Universal Login, even if you feel you will also have product-specific [branding](/architecture-scenarios/implementation/${platform}/${platform}-branding) requirements. The Auth0 UI widgets typically used with Universal Login also provide out-of-the-box support with regards to [internationalization](/libraries/lock/v11/i18n) for users with different language requirements, and out-of-the-box support for Auth0 features such as [MFA](#multi-factor-authentication-mfa-) and [anomaly detection](#anomaly-detection) allow you to put barriers in place in order to prevent hackers attempting to access users' accounts. 

Allowing users to sign in via user ID/password credentials means that you're not reliant on the status of third-party identity providers for your users to access your system. You also have the means require the credentials used to align with your corporate policies. Auth0 assists with this by providing you with multiple options in support of user ID/password logins, and the [guidance provided](#username-and-password-authentication) will help you understand you can leverage these options. Adding [social](#social-authentication) support at some stage, as an additional primary authentication factor, gives you added flexibility and can help you better understand your users without the need to question them further by leveraging the information already stored by the various social login [providers](https://auth0.com/docs/identityproviders#social).

If you have an existing legacy identity store, you’ll also want to see [User Migration](/architecture-scenarios/implementation/${platform}/${platform}-provisioning#user-migration). This section discusses the advantages of migrating to Auth0’s managed identity storage in terms of safety and security.

<<<<<<< HEAD
For customer facing applications, OpenID Connect ([OIDC](/protocols/oidc)) is the most frequently used industry standard protocol, and OIDC has first-class citizen support in Auth0. Auth0 provides support for various different approaches for integrating various different applications, so you'll want to see the section on [application integration](#application-integration) for the information you'll need to make an informed choice. 
=======
For customer-facing applications, <dfn data-key="openid">[OpenID Connect (OIDC)](/protocols/oidc)</dfn> is the most frequently used industry standard protocol, and OIDC has first-class citizen support in Auth0. Auth0 provides support for various different approaches for integrating various different applications, so you'll want to see the section on [application integration](#application-integration) for the information you'll need to make an informed choice. 
>>>>>>> 73e63dd6
<|MERGE_RESOLUTION|>--- conflicted
+++ resolved
@@ -31,8 +31,4 @@
 
 If you have an existing legacy identity store, you’ll also want to see [User Migration](/architecture-scenarios/implementation/${platform}/${platform}-provisioning#user-migration). This section discusses the advantages of migrating to Auth0’s managed identity storage in terms of safety and security.
 
-<<<<<<< HEAD
-For customer facing applications, OpenID Connect ([OIDC](/protocols/oidc)) is the most frequently used industry standard protocol, and OIDC has first-class citizen support in Auth0. Auth0 provides support for various different approaches for integrating various different applications, so you'll want to see the section on [application integration](#application-integration) for the information you'll need to make an informed choice. 
-=======
 For customer-facing applications, <dfn data-key="openid">[OpenID Connect (OIDC)](/protocols/oidc)</dfn> is the most frequently used industry standard protocol, and OIDC has first-class citizen support in Auth0. Auth0 provides support for various different approaches for integrating various different applications, so you'll want to see the section on [application integration](#application-integration) for the information you'll need to make an informed choice. 
->>>>>>> 73e63dd6
