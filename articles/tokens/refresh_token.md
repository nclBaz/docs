--- conflicted
+++ resolved
@@ -13,27 +13,7 @@
 
 For more information see:
 
-<<<<<<< HEAD
-* [Obtain a refresh token](/refresh-token#obtain-a-refresh-token).
-
-* [Lock: Using a refresh token](/libraries/lock/v9/using-a-refresh-token)
-
-* [Using Refresh Tokens in Mobile Applications](https://github.com/auth0/auth0-angular/blob/master/docs/refresh-token.md)
-
-* [Get a refresh token with Auth0.js](https://github.com/auth0/auth0.js#login)
-
-## Refresh token properties
-
-The Auth0 refresh token can be issued and revoked for any combination of **client**, **user** and **device**. 
-
-The client is specified in the call that invokes the Auth0 authentication sequence. The user and device are the user that is authenticated and the device used at the time of authentication. 
-
-There is no option to change the properties of the Auth0 refresh token from the values of the client, user and device set during its creation.
-
-## Validity
-=======
 * [Refresh Tokens: When to Use Them and How They Interact with JWTs](https://auth0.com/blog/refresh-tokens-what-are-they-and-when-to-use-them/)
->>>>>>> 2283b7eb
 
 * [Lock Android: Refreshing JWT Tokens](/libraries/lock-android/refresh-jwt-tokens)
 
