---
description: This page explains an overview about Auth0 access tokens.
toc: true
---
# Access Token

## Overview

The Access Token, commonly referred to as `access_token` in code samples, is a credential that can be used by a client to access an API. The `access_token` can be any type of token (not necessarily a JSON Web Token) and is meant for the API. The purpose of the `access_token` is to inform the API that the bearer of this token has been authorized to access the API and perform specific actions (as specified by the `scope` that has been granted). The `access_token` should be used as a `Bearer` credential and transmitted in an HTTP `Authorization` header to the API. 

## Access Tokens at Auth0

Auth0 currently generates access tokens in two formats:

* As opaque strings, when `/userinfo` is the audience (no custom API audience, no openid scope).
* As a [JSON Web Token (JWT)](/jwt), an industry standard. Access tokens may be generated as JWTs when a custom API audience is specified with an `openid` scope. Both the client and the API will also need to be using the same signing algorithm (RS256/HS256) in order to get and use a properly formed JWT access token. 

The client signing algorithm can be specified in the [Dashboard](${manage_url}) under the client's settings -> Advanced Settings -> Oauth. 

![Token Signing Algorithm - Client](/media/articles/tokens/tokens-algorithm-client.png)

When setting up an API in the [Dashboard](${manage_url}/#/apis), the signing algorithm can also be specified.

![Token Signing Algorithm - API](/media/articles/tokens/tokens-algorithm-api.png)

::: note
While Auth0 currently uses JWTs for many access tokens, the important thing to remember is that the client should not be depending on the access token to be any specific format, but instead should treat the access token as opaque.
:::

## How to get an access token

Access tokens are issued via Auth0's OAuth 2.0 endpoints: [/authorize](/api/authentication#authorize-client) and [/oauth/token](/api/authentication#get-token). You can use any OAuth 2.0-compatible library to obtain access tokens. If you do not already have a preferred OAuth 2.0 library, Auth0 provides libraries for many languages and frameworks that work seamlessly with our endpoints.

<<<<<<< HEAD
* Authentication via the Lock widget will return an `access_token` as shown in the [Lock documentation](/libraries/lock).
* Authentication via the Auth0.js SDK will return an `access_token` as shown in the [Auth0.js documentation](/libraries/auth0js).
* Check the [List of tutorials](/tutorials) information on other languages, platforms, and SDKs.
=======
### Using the Authentication API

* To retrieve an `access_token` when using a:
  * **Server-side web app**, please see the docs for the [Authorization Code Grant](/api-auth/grant/authorization-code)
  * **Mobile app**, please see the docs for the [Authorization Code using Proof Key for Code Exchange (PKCE) Grant](/api-auth/grant/authorization-code-pkce)
  * **Client-side app**, please see the docs for the [Implicit Grant](/api-auth/grant/implicit)
  * **Command line interface**, please see the docs for the [Client Credentials Grant](/api-auth/grant/client-credentials)
  * **Trusted client**, please see the docs for the [Resource Owner Password Grant](/api-auth/grant/password)

* For a list of widgets and SDKs that can help you implement Auth0, see our [Libraries](/libraries).

* Calls to the Lock widget will return an `access_token` as shown in the [Lock documentation](/libraries/lock).

* If you need only a client-side library for authorization and authentication, use [auth0.js](/libraries/auth0js).
>>>>>>> 05e3fdb1

## How to use an access token

Access tokens are typically obtained in order to access user-owned resources. For example, a Calendar client needs access to a Calendar API in the cloud in order to read the user's scheduled events and create new events.

Such access is requested by the client and granted by the user, using the [Authorize endpoint](/api/authentication#authorize-client).

```text
https://${account.namespace}/authorize?
  audience=api.calendar&
  scope=read write&
  response_type=token&
  client_id={account.clientId}&
  redirect_uri=${account.callback}&
  nonce={CRYPTOGRAPHIC_NONCE}
  state={OPAQUE_VALUE}
```

In this case the user will be prompted to permit read and write access (`scope=read write`). If allowed, an access token will be issued to the client, which the client can then use when making requests to the Calendar API. If consent has already been granted by the user, no consent dialog will be displayed and the access token will be issued without additional prompts.

Also, the consent dialog might be displayed again if the access level changes. For example, if the user has granted read access but the functionality changes so write access is required as well, the user will have to use the consent dialog to grant the additional access.

In some cases, consent can also be pre-configured administratively. This typically occurs when the user is an employee, and there are a set of company-specific applications that are always allowed access to employee data.

### Server-to-server interactions

Access tokens can also be issued directly to clients. Such scenarios involve server-to-server interactions. In this case the user does not need to authenticate.

For example, a reverse geocoding API that accepts latitude/longitude coordinates and returns a readable place name does not access user-owned data. In such cases a backend server needs to call the geocoding API in order to perform the translation.

Server-to-server access tokens can be obtained using the [Client Credentials flow](/api-auth/grant/client-credentials). In order to get a token using this flow, the client has to provide its credentials (`client_id`, `client_secret`).

```har
{
  "method": "POST",
  "url": "https://${account.namespace}/oauth/token",
  "headers": [
    { "name": "Content-Type", "value": "application/json" }
  ],
  "postData": {
    "mimeType": "application/json",
    "text": "{\"grant_type\":\"client_credentials\",\"client_id\": \"${account.clientId}\",\"client_secret\": \"${account.clientSecret}\",\"audience\": \"https://api.example.com/geocoding/v1/\"}"
  }
}
```

The result will be an access token that can be used to make requests to the geocoding API.

```text
HTTP/1.1 200 OK
Content-Type: application/json
{
  "access_token": "eyJz93a...k4laUWw",
  "token_type":"Bearer",
  "expires_in":86400
}
```

In order to obtain this access token, the client must first have permission to access the geocoding API. This is typically done by requesting access from the administrator of the geocoding API.

For details on how to set up a Client Credentials Grant in Auth0 refer to [Setting up a Client Credentials Grant using the Management Dashboard](/api-auth/config/using-the-auth0-dashboard).

## Add Custom Claims

You can add custom claims to your access token (or [ID Token](/tokens/id-token)) using [Rules](/rules).

The claim name must conform to a namespaced format, which basically means adding any non-Auth0 HTTP or HTTPS URL as a prefix. The Auth0 namespaces you cannot use are `auth0.com`, `webtask.io` and `webtask.run`. The format you should follow is this:  `http://my-namespace/claim-name`.

For more information on the namespaced format of custom claims, refer to [User profile claims and scope](/api-auth/tutorials/adoption/scope-custom-claims).

For an example of how to add a custom claim, refer to [Add Custom Claims](/scopes/current#example-add-custom-claims).

## Lifetime

The token lifetime can be controlled on a per-API basis. The validity period can be increased or decreased based on the security requirements of each API.

To configure the amount of time a token lives, use the **Token Expiration (Seconds)** field for your API at the [APIs dashboard](${manage_url}/#/apis). The default value is `24` hours (`86400` seconds).

![Token Expiration - API](/media/articles/tokens/tokens-expiration-api.png)

Once expired, an access token can no longer be used to access an API. In order to obtain access again, a new access token needs to be obtained. This can be done by repeating the OAuth flow used to obtain the initial access token.

In some situations, it is desirable to have permanent, ongoing access to an API without having to repeat an OAuth flow. This is often referred to as `offline access`, and is possible with the use of a [refresh token](/tokens/refresh-token).

A refresh token is issued from the OAuth 2.0 endpoints along with the access token. When the access token expires, the refresh token can be used to obtain a fresh access token with the same permissions, without further involvement from a user. Note that offline access is enabled as a policy of the API the access token grants access to. If the API does not permit offline access, a refresh token will not be issued. In such circumstances, the OAuth flow must be repeated in order to obtain a new access token.

For more information on refresh tokens and how to use them refer to: [Refresh Token](/tokens/refresh-token).

## Revoke access token

Revoking access tokens is not supported at the moment. The best way to control this is to set the validity period of the token, according to the security requirements of the API. For example, an access token that accesses a banking API should probably expire much faster than one that accesses a ToDo API.

## Using Access Tokens with Custom APIs

### JSON Web Tokens

Auth0 creates access tokens in JWT format for custom APIs. JWTs contain three parts: a header, a set of claims, and a signature:

* The header contains metadata about the type of token and the cryptographic algorithms used to secure its contents.
* The set of claims contains verifiable security statements such as the identity of the user and the permissions they are allowed.
* The signature is used to validate that the token is trustworthy and has not been tampered with.

### Authorize Access Tokens

Once a client has obtained an access token for a custom API, it will include that token as a credential when making API requests.

```text
GET /calandar/v1/events
Host​: api.example.com

Authorization: Bearer eyJhbGciOiJIUzI1NiIsInR5cCI6IkpXVCJ9.eyJpc3MiOiJodHRwczovL2V4YW1wbGUuYXV0aDAuY29tLyIsImF1ZCI6Imh0dHBzOi8vYXBpLmV4YW1wbGUuY29tL2NhbGFuZGFyL3YxLyIsInN1YiI6InVzcl8xMjMiLCJpYXQiOjE0NTg3ODU3OTYsImV4cCI6MTQ1ODg3MjE5Nn0.CA7eaHjIHz5NxeIJoFK9krqaeZrPLwmMmgI_XiQiIkQ
```

The token in this example decodes to the following claims:

```json
{
  "alg": "RS256",
  "typ": "JWT"
}
.
{
  "iss": "https://example.auth0.com/",
  "aud": "https://api.example.com/calandar/v1/",
  "sub": "usr_123",
  "scope": "read write",
  "iat": 1458785796,
  "exp": 1458872196
}
```

Before permitting access to the API using this token, the API must verify the token using the following steps:

1. Check that the JWT is well formed.
1. Check the signature.
1. Validate the standard claims (specifically the `exp`, `iss` and `aud` claims)
1. Check the Client permissions (scopes)

::: note
For a more detailed description of the process of verifying access tokens, please refer to [Verify Access Tokens](/api-auth/tutorials/verify-access-token).
:::

If any of these checks fail, the token is invalid and the request should be rejected.

Once these checks have been performed successfully, the API can be assured that:

* The token was issued by Auth0.
* The token was issued to an application being operated by the user with an identifier of `usr_123`.
* The user granted the application access to read and write his or her calendar.

The API can now process the request, allowing the application to read and write to user `usr_123`'s calendar.<|MERGE_RESOLUTION|>--- conflicted
+++ resolved
@@ -31,11 +31,6 @@
 
 Access tokens are issued via Auth0's OAuth 2.0 endpoints: [/authorize](/api/authentication#authorize-client) and [/oauth/token](/api/authentication#get-token). You can use any OAuth 2.0-compatible library to obtain access tokens. If you do not already have a preferred OAuth 2.0 library, Auth0 provides libraries for many languages and frameworks that work seamlessly with our endpoints.
 
-<<<<<<< HEAD
-* Authentication via the Lock widget will return an `access_token` as shown in the [Lock documentation](/libraries/lock).
-* Authentication via the Auth0.js SDK will return an `access_token` as shown in the [Auth0.js documentation](/libraries/auth0js).
-* Check the [List of tutorials](/tutorials) information on other languages, platforms, and SDKs.
-=======
 ### Using the Authentication API
 
 * To retrieve an `access_token` when using a:
@@ -44,13 +39,9 @@
   * **Client-side app**, please see the docs for the [Implicit Grant](/api-auth/grant/implicit)
   * **Command line interface**, please see the docs for the [Client Credentials Grant](/api-auth/grant/client-credentials)
   * **Trusted client**, please see the docs for the [Resource Owner Password Grant](/api-auth/grant/password)
-
 * For a list of widgets and SDKs that can help you implement Auth0, see our [Libraries](/libraries).
-
 * Calls to the Lock widget will return an `access_token` as shown in the [Lock documentation](/libraries/lock).
-
 * If you need only a client-side library for authorization and authentication, use [auth0.js](/libraries/auth0js).
->>>>>>> 05e3fdb1
 
 ## How to use an access token
 
