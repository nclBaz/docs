--- conflicted
+++ resolved
@@ -13,211 +13,7 @@
 ---
 # User Search
 
-<<<<<<< HEAD
-Looking for someone? You can search for users matching a custom query with the [list or search users](/api/management/v2#!/Users/get_users) endpoint.
-
-In this article you'll learn how to search for users and sort the results.
-
-## Before you start
-
-* Review the [User Search Query Syntax](/users/search/query-syntax).
-* If you are using [user search engine v2](/api/management/v2/user-search), check out the [section on migrating from v2 to v3](#migrate-from-search-engine-v2-to-v3) below.
-* You'll need a token to make requests to the Management API. Check out [Access Tokens for the Management API](/api/management/v2/tokens) for more information.
-* To perform user search requests, the `read:users` [scope](/scopes) is required.
-* Note that the user search engine v3 is not available in Management API v1, which is deprecated. If you are using the Management API v1, you will need to upgrade to [Management API v2](/api/management/v2) before being able to use the user search engine v3. See [Management API v1 vs v2](/api/management/v2/changes) for more information.
-
-## Limitations
-
-When you query for users with the [list or search users](/api/management/v2#!/Users/get_users) endpoint, you can retrieve maximum 1000 users. If you exceed this threshold, redefine your search. If you need a full export of your users, use instead the [export job](/api/management/v2#!/Jobs/post_users_exports) or the [User Import / Export](/extensions/user-import-export) extension.
-
-If you get the error `414 Request-URI Too Large` this means that your query string is larger than the supported length. In this case, refine your search.
-
-## Search for users
-
-To search for users, make a `GET` request to the [/api/v2/users endpoint](/api/management/v2#!/Users/get_users). Pass your search query to the `q` parameter and set the `search_engine` parameter to `v3`.
-
-### Example request
-
-For example, to search for a user whose email is exactly `jane@exampleco.com`, use `q=email:"jane@exampleco.com"`:
-
-```har
-{
-    "method": "GET",
-    "url": "https://${account.namespace}/api/v2/users",
-    "httpVersion": "HTTP/1.1",
-    "headers": [{
-        "name": "Authorization",
-        "value": "Bearer YOUR_MGMT_API_ACCESS_TOKEN"
-    }],
-    "queryString":  [
-        {
-          "name": "q",
-          "value": "email:\"jane@exampleco.com\""
-        },
-        {
-          "name": "search_engine",
-          "value": "v3"
-        }
-    ]
-}
-```
-
-For more information on other available parameters, check out the [Management API Explorer documentation](/api/management/v2#!/Users/get_users).
-
-### Example queries
-
-Below are some examples to show the kinds of queries you can make with the Management API.
-
-Use case | Query
----------|------
-Search for all users whose name contains "john" | `name:*john*`
-Search all users whose name is exactly "jane" | `name:"jane"`
-Search for all user names starting with "john" | `name:john*`
-Search for user names that start with "jane" and end with "smith" | `name:jane*smith`
-Search for all users whose email is exactly "john@exampleco.com" | `email:"john@exampleco.com"`
-Search for all users whose email is exactly "john@exampleco.com" or "jane@exampleco.com" using `OR` | `email:("john@exampleco.com" OR "jane@exampleco.com")`
-Search for users without verified email | `email_verified:false OR NOT _exists_:email_verified`
-Search for users who have the `user_metadata` field named `full_name` with the value of "John Smith" | `user_metadata.full_name:"John Smith"`
-Search for users from a specific connection | `identities.connection:"google-oauth2"`
-Search for all users that have never logged in | `(NOT _exists_:logins_count OR logins_count:0)`
-Search for all users who logged in before 2018 | `last_login:[* TO 2017-12-31]`
-Search for all users whose last login was in December 2017 | `last_login:{2017-11 TO 2017-12]`, `last_login:[2017-12-01 TO 2017-12-31]`
-Search for all users with logins count >= 100 and <= 200 | `logins_count:[100 TO 200]`
-Search for all users with logins count >= 100 | `logins_count:[100 TO *]`
-Search for all users with logins count > 100 and < 200 | `logins_count:{100 TO 200}`
-
-## Sort results
-
-To sort user search results, pass a `field:order` value to the `sort` parameter when making your request. The `field` is the name of the field to sort by, while order can be set to `1` for ascending order and `-1` for descending. Sorting by `app_metadata` or `user_metadata` is not supported.
-
-For example, to sort users in ascending order by the `created_at` field you can pass the value `created_at:1` to the `sort` parameter:
-
-```har
-{
-    "method": "GET",
-    "url": "https://${account.namespace}/api/v2/users",
-    "httpVersion": "HTTP/1.1",
-    "headers": [{
-        "name": "Authorization",
-        "value": "Bearer YOUR_MGMT_API_ACCESS_TOKEN"
-    }],
-    "queryString":  [
-        {
-          "name": "q",
-          "value": "logins_count:[100 TO 200]"
-        },
-        {
-          "name": "sort",
-          "value": "created_at:1"
-        },
-        {
-          "name": "search_engine",
-          "value": "v3"
-        }
-    ]
-}
-```
-
-For more information on `sort` and other parameters, see the [Management API Explorer documentation](/api/management/v2#!/users/get_users).
-
-## Page results
-
-To page the user search results, use the `page`, `per_page`, and `include_totals` parameters at your request.
-
-Parameter | Description
-----------|------------
-`page` | The page number, zero based.
-`per_page` | The amount of users per page.
-`include_totals` | Set to `true` to include a query summary as part of the result.
-
-```har
-{
-    "method": "GET",
-    "url": "https://${account.namespace}/api/v2/users",
-    "httpVersion": "HTTP/1.1",
-    "headers": [{
-        "name": "Authorization",
-        "value": "Bearer YOUR_MGMT_API_ACCESS_TOKEN"
-    }],
-    "queryString":  [
-        {
-          "name": "q",
-          "value": "logins_count:[100 TO 200]"
-        },
-        {
-          "name": "page",
-          "value": "2"
-        },
-        {
-          "name": "per_page",
-          "value": "10"
-        },
-        {
-          "name": "include_totals",
-          "value": "true"
-        },
-        {
-          "name": "search_engine",
-          "value": "v3"
-        }
-    ]
-}
-```
-
-Note that Auth0 limits the total number of users you can retrieve to 1000 (see [Limitations](#limitations)). So this means, for example, 100 users per page for 10 pages.
-
-For more information on the `page`, `per_page` and other parameters, see the [Management API Explorer documentation](/api/management/v2#!/users/get_users).
-
-## Migrate from search engine v2 to v3
-
-The user search engine v2 has been deprecated as of **June 6th 2018** and will be removed from service on **November 13th 2018**. We recommend migrating user search functionality to search engine v3 (`search_engine=v3`) as soon as possible. Before you start migrating, there are a few things you should know:
-
-* You must update all your calls to the `GET /api/v2/users` endpoint to include the `search_engine=v3` parameter. This will ensure you are running the latest version of the search engine and that you will not experience downtime when search v2 is fully removed.
-* If you are performing user search operations through any of the [impacted SDKs](#impacted-sdks), you must also pass the `search_engine=v3` parameter.
-* Search values for the normalized user fields (`email`, `name`, `given_name`, `family_name`, and `nickname`) are case insensitive. All other fields (including all `app_metadata`/`user_metadata` fields) are case sensitive.
-* v3 limits the number of users you can retrieve to 1000 (see [page results](#page-results)). If you are reaching this limit, we recommend that you redefine your search query to obtain more granular results. If you need a list of more than 1000 users at a given time, we recommend that you use the [export job](/api/management/v2#!/Jobs/post_users_exports) API endpoint or [User Import / Export extension](/extensions/user-import-export) instead.
-* Range and wildcard searches are not available on `app_metadata`/`user_metadata` fields. See [searchable fields](/users/search/v3/query-syntax#searchable-fields).
-* User fields are not tokenized like in v2, so `user_id:auth0` will not match a `user_id` with value `auth0|12345`, instead, use `user_id:auth0*`. See [wildcards](/users/search/v3/query-syntax#wildcards) and [exact matching](/users/search/v3/query-syntax#exact-match).
-* Wildcards can be used for prefix matching, for example `name:j*`. For other uses of wildcards (e.g. suffix matching), literals must have 3 characters or more. For example, `name:*usa` is allowed, but `name:*sa` is not.
-* The `.raw` field extension is no longer supported and must be removed. In v3, fields match the whole value that is provided and are not tokenized as they were in v2 without the `.raw` suffix.
-
-### Queries to migrate
-
-Use case | v2 | v3
----------|----|---
-Search by date | `updated_at:>=2018-01-15` | `updated_at:[2018-01-15 TO *]`
-Search by date | `updated_at:>2018-01-15` | `updated_at:{2018-01-15 TO *]`
-Search by date | `updated_at:<=2018-01-15` | `updated_at:[* TO 2018-01-15]`
-Search by date | `updated_at:<2018-01-15` | `updated_at:[* TO 2018-01-15}`
-Search by date | `last_login:<=2017-12` | `last_login:[* TO 2017-12]`
-String exact match | `name.raw:"john richard doe"` | `name:"john richard doe"`
-Phrase contains a word | `name:"richard"`, `name:richard` | `name:*richard*`
-Phrase contains a word (with less than 3 characters) | `name:*ri`,`name:*a`, `name:*ab*` | _(not supported)_
-
-### Impacted SDKs
-
-The following SDKs make use of the User Search engine. If you are using them, make sure you are using the versions listed below (or a later version), and pass the `search_engine=v3` parameter when performing user search operations.
-
-SDK | Version with support for v3 | Impacted methods | Considerations
-----|-----------------------------|------------------|---------------
-[Auth0 Java](https://github.com/auth0/auth0-java) | 1.8.0 | com.auth0.client.mgmt.UsersEntity.list | Provide a `UserFilter` with `withSearchEngine("v3")`
-[Auth0 Python](https://github.com/auth0/auth0-python) | 3.0.0 | management.Users.list | Provide the parameter `search_engine='v3'`
-[Auth0 Node](https://github.com/auth0/node-auth0) | 2.0.0 | UsersManager.getAll, ManagementClient.getUsers | Provide the parameter `search_engine:'v3'`
-[Auth0 .NET](https://github.com/auth0/auth0.net) | 3.0.0 or 4.0.0 | Auth0.ManagementApi.IUsersClient.GetAllAsync | Provide a `GetUsersRequest` object with `SearchEngine` = `"v3"`
-[Auth0 PHP](https://github.com/auth0/auth0-php) | 5.2.0 | Auth0.SDK.API.Management.Users.getAll | Provide the parameter `'search_engine' => 'v3'`
-[Auth0 Ruby](https://github.com/auth0/ruby-auth0) | 4.5.0 | Auth0.Api.V2.Users.users | Provide the parameter `search_engine: 'v3'`
-
-### Impacted Extensions
-
-The following Extensions make use of the User Search engine. If you have them installed, make sure you are using the versions listed below (or a later version).
-
-Extension | Version with support for v3 | Considerations
-----------|-----------------------------|---------------
-[Authorization Extension](/extensions/authorization-extension/v2) | 2.5.0 | If you are using an earlier version, you need to manually update the extension from the [Extensions](https://manage.auth0.com/#/extensions) page.
-[Delegated Administration](/extensions/delegated-admin/v3) | 3.1 | If you are using an earlier version, you need to manually update the extension from the [Extensions](https://manage.auth0.com/#/extensions) page. The `SEARCH_ENGINE` configuration setting no longer exists in 3.1, because only User Search v3 is available.
-=======
 When searching for users in Auth0, there are three different API endpoints you can use. Here's a summary of when you should use each endpoint:
->>>>>>> 3a05cc11
 
 | Requirement | Endpoint to Use |
 | - | - |
