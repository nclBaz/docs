--- conflicted
+++ resolved
@@ -24,11 +24,7 @@
 
 * Review the [User Search Query Syntax](/users/search/query-syntax).
 * If you are using [user search engine v2](/api/management/v2/user-search), check out the [section on migrating from v2 to v3](#migrate-from-search-engine-v2-to-v3) below.
-<<<<<<< HEAD
 * You'll need a token to make requests to the Management API. Check out [Access Tokens for the Management API](/api/management/v2/concepts/tokens) for more information.
-=======
-* You'll need a token to make requests to the Management API. Check out [Access Tokens for the Management API](/api/management/v2/tokens) for more information.
->>>>>>> 0aa0f8c5
 * To perform user search requests the `read:users` [scope](/scopes/) is required.
 * Note that the user search engine v3 is not available in Management API v1, which is deprecated. If you are using the Management API v1, you will need to upgrade to [Management API v2](/api/management/v2) before being able to use the user search engine v3. See [Management API v1 vs v2](/api/management/v2/changes) for more information.
 
