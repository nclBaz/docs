---
description: How to use secure AWS API Gateway using custom authorizers that accept Auth0-issued Access Tokens
topics:
  - integrations
  - aws
  - api-gateway
contentType:
  - index
  - concept
  - tutorial
useCase:
  - secure-an-api
---

# Secure AWS API Gateway Endpoints Using Custom Authorizers

With AWS, you can create powerful, serverless, highly scalable APIs and applications using [Lambda](https://aws.amazon.com/lambda/), [API Gateway](https://aws.amazon.com/api-gateway/), and a JavaScript application for the front-end.

A serverless application runs custom code as a compute service without the need to maintain an operating environment to host your service. Instead, a service like [AWS Lambda](https://aws.amazon.com/lambda/) or [webtask.io](https://webtask.io) executes your code on your behalf.

The API Gateway extends the capabilities of Lambda by adding a service layer in front of your Lambda functions to extend security, manage input and output message transformations, and provide capabilities like throttling and auditing. A serverless approach simplifies your operational demands since concerns like scaling out and fault tolerance are now the responsibility of the compute service that is executing your code.

This tutorial will show you how to set up your API with API Gateway, create and configure your Lambda functions (including the custom authorizers) to secure your API endpoints, and implement the authorization flow so that your users can retrieve the Access Tokens needed to gain access to your API from Auth0.

More specifically, the custom authorizers will:

1. Confirm that the Access Token has been passed via the `authorization` header of the request to access the API
2. Verify the [RS256 signature](/apis#signing-algorithms) of the Access Token using a public key obtained via a [JWKS endpoint](/jwks)
3. Ensure the Access Token has the required Issuer `iss` and Audience `aud` claims

::: note
New to OAuth 2.0? Check out our [introduction to OAuth 2.0](/protocols/oauth2).
:::

To that end, this tutorial will be divided into the following sections.

* [Step 1 - Configure Auth0](/integrations/aws-api-gateway/part-1)
* [Step 2 - Set up and Deploy the AWS API Gateway](/integrations/aws-api-gateway/part-2)
* [Step 3 - Create the Custom Authorizers](/integrations/aws-api-gateway/part-3)
* [Step 4 - Secure the API Using Custom Authorizers](/integrations/aws-api-gateway/part-4)

## How API Gateway Custom Authorizers Work

[According to Amazon](http://docs.aws.amazon.com/apigateway/latest/developerguide/use-custom-authorizer.html), an API Gateway custom authorizer is a "Lambda function you provide to control access to your API using bearer token authentication strategies, such as OAuth or SAML."

Whenever someone (or some program) attempts to call your API, API Gateway checks to see if there's a custom authorizer configured for the API.

If **there is a custom authorizer for the API**, API Gateway calls the custom authorizer and provides the authorization token extracted from the request header received.

You can use the custom authorizer to implement different types of authorization strategies, including [JWT](/jwt) verification, to return IAM policies authorizing the request. If the policy returned is invalid or if the permissions are denied, the API call fails.

For a valid policy, API caches the returned policy, associating it with the incoming token and using it for the current and subsequent requests. You can configure the amount of time for which the policy is cached. The default value is `300` seconds, and the maximum length of caching is `3600` seconds (you can also set the value to 0 to disable caching).

## Before You Begin

Before beginning this tutorial, you'll need to [sign up for an AWS account](https://portal.aws.amazon.com/gp/aws/developer/registration/index.html). This grants you access to all of the AWS features we'll use in this tutorial, including API Gateway and Lambda. All new members receive twelve months of free tier access to AWS.

## Next steps

* [API Authorization](/api-auth)
<<<<<<< HEAD
* [Obtain an Auth0 Access Token](/tokens/guides/get-access-tokens)
=======
* [Get Access Tokens](/tokens/get-access-tokens)
>>>>>>> 0aa0f8c5
* [JSON Web Key Sets (JWKS)](/jwks)

<%= include('./_stepnav', {
 next: ["Configure the Auth0 API", "/integrations/aws-api-gateway/custom-authorizers/part-1"]
}) %><|MERGE_RESOLUTION|>--- conflicted
+++ resolved
@@ -58,11 +58,7 @@
 ## Next steps
 
 * [API Authorization](/api-auth)
-<<<<<<< HEAD
 * [Obtain an Auth0 Access Token](/tokens/guides/get-access-tokens)
-=======
-* [Get Access Tokens](/tokens/get-access-tokens)
->>>>>>> 0aa0f8c5
 * [JSON Web Key Sets (JWKS)](/jwks)
 
 <%= include('./_stepnav', {
