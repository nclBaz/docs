---
title: "GDPR: Conditions for Consent"
description: This article discusses which Auth0 features can help customers comply with the Conditions for Consent GDPR requirements
toc: true
topics:
    - compliance
    - gdpr
contentType: 
    - index
    - how-to
useCase: compliance
---
# GDPR: Conditions for Consent

According to Article 7 of GDPR, you must ask users to consent on the processing of their personal data in a clear and easily accessible form. You must also show that the user has consented, and provide an easy way to withdraw consent at any time.

This article explains how you can use Auth0 features to implement these requirements.

<%= include('../_legal-warning.md') %>

## Ask for consent

Upon signup you have to ask your users for consent. With Auth0, you can save this information at the [user metadata](/metadata). There are several available options here, depending on how you use Auth0 to authenticate your users.

::: note
Before you design your solution using metadata make sure you are aware of the restrictions. Auth0 limits the total size of the `user_metadata` to **16 MB**. For more details review the [metadata size limits](/metadata#metadata-size-limits).
::: 

### Use Lock

You can customize the Lock UI to display links to your terms and conditions and/or privacy statement pages, and a consent checkbox that the user has to check in order to sign up. This can be done with the [mustAcceptTerms Lock option](/libraries/lock/configuration#mustacceptterms-boolean-). This property, when set to `true`, displays a checkbox alongside the terms and conditions that must be checked before signing up. The terms and conditions can be specified using the [languageDictionary option](/libraries/lock/configuration#languagedictionary-object-). Once the user accepts and signs up, save the consent information at the `user_metadata` using a [rule](/rules) that will run upon first login.

If you want to get more information from the users during signup, and you authenticate users with a database connection, you can add custom fields to the Lock UI. This can be done with the [additionalSignUpFields Lock option](/libraries/lock/configuration#additionalsignupfields-array-). Any custom fields are automatically added to the `user_metadata`.

If you are using social logins, adding custom fields is not an option, but you can redirect the user to another page where you ask for consent and any additional info, and then redirect back to finish the authentication transaction. This can be done with [redirect rules](/rules/redirect). Once the signup process is complete, save the consent information at the `user_metadata` by calling the [Management API's Update User endpoint](/api/management/v2#!/Users/patch_users_by_id).

:::note
For a tutorial on how to implement any of these scenarios, see the [Track Consent with Lock](/compliance/gdpr/features-aiding-compliance/user-consent/track-consent-with-lock).
:::

### Use your custom UI

If you use a custom signup form with a database connection, you have to add an extra field to the signup screen in order to capture the user's consent. Afterwards, call the [Authentication API's Signup endpoint](/api/authentication#signup) in order to create the user in Auth0. At this point, you can set the consent information as part of the `user_metadata`.

Alternatively, if you use Auth0.js from an SPA, you can use [the signup method](/libraries/auth0js#sign-up) in order to create the user in Auth0 and set the consent info as part of the `user_metadata`.

If you use a custom signup form with social providers, you cannot set the user's consent information upon signup but you can update it as soon as the user is created. Save the consent information at the `user_metadata` by calling the [Management API's Update User endpoint](/api/management/v2#!/Users/patch_users_by_id).

:::note
For a tutorial on how to implement any of these scenarios, see the [Track Consent with Custom UI](/compliance/gdpr/features-aiding-compliance/user-consent/track-consent-with-custom-ui).
:::

### Re-consent and user migration

If you need to ask for consent from existing users and you decide to migrate your users from an existing database to Auth0, you can use our [Automatic User Migration](/users/migrations/automatic) feature. By activating this, each time a user logs in for the first time (since this was activated), they will be created in Auth0 without having to reset their password.

Note that every time your Terms and Conditions change, you **must** ask the users for consent again.

:::panel What else do I have to do?
- You must write up the notification users will see around how users' data is being used, how long data will be used, users' rights, etc. as well as customize the UI sign-up box
- You must determine if re-consent is required for your users, depending on your old terms and conditions and previous privacy certifications
:::

## Track consent

According to GDPR, you should be able to show that the user has consented to the processing of their personal data. 

With Auth0 you can save the user's consent information as part of the `user_metadata`. You can either save only a flag, showing if the user has consented or not, or a set of consent information and preferences (including for example, the day the user provided consent, the terms he consented to, etc). Afterwards, you can access and manipulate this information using our Management API.

:::note
<<<<<<< HEAD
To access the Management API you will need an [Access Token](/api/management/v2/concepts/tokens).
=======
To access the Management API you will need an Access Token. For information on how to get one, refer to the [Access Tokens for the Management API](/api/management/v2/tokens).
>>>>>>> 0aa0f8c5
:::

The Management API offers several offers several options when it comes to user search and endpoints to update `user_metadata` or batch export users.

### Search for a user using their email address

To search for a user using their email address, use [the Search user by email endpoint](/users/search/best-practices#users-by-email). 

Set the **fields** request parameter to `user_metadata` in order to limit the fields returned. This way, only the user_metadata will be returned instead of the complete user profile.

Sample request:

```har
{
    "method": "GET",
    "url": "https://${account.namespace}/api/v2/users-by-email",
    "httpVersion": "HTTP/1.1",
    "headers": [{
        "name": "Authorization",
        "value": "Bearer YOUR_MGMT_API_ACCESS_TOKEN"
    }],
    "queryString":  [
        {
          "name": "email",
          "value": "USER_EMAIL_ADDRESS"
        },
        {
          "name": "fields",
          "value": "user_metadata"
        }
    ]
}
```

Sample response:

```json
[
  {},
  {
    "user_metadata": {
      "consent": {
	    "given": true,
	    "date": "01/23/2018",
	    "text_details": "some-url"
	  }
    }
  }
]
```

### Search for a user using their ID

To search for a user using their ID, use [the Get a user endpoint](/users/search/best-practices#users-by-id). 

Set the **fields** request parameter to `user_metadata` in order to limit the fields returned. This way, only the `user_metadata` will be returned instead of the complete user profile.

Sample request:

```har
{
    "method": "GET",
    "url": "https://${account.namespace}/api/v2/users/YOUR_USER_ID",
    "httpVersion": "HTTP/1.1",
    "headers": [{
        "name": "Authorization",
        "value": "Bearer YOUR_MGMT_API_ACCESS_TOKEN"
    }],
    "queryString":  [
        {
          "name": "fields",
          "value": "user_metadata"
        }
    ]
}
```

Sample response:

```json
{
  "user_metadata": {
    "consent": {
	    "given": true,
	    "date": "01/23/2018",
	    "text_details": "some-url"
  	}
  }
}
```

### Update consent information

To update a user's `user_metadata`, use [the Update a user endpoint](/api/management/v2#!/Users/patch_users_by_id).

How you structure your request depends on how you have structured your metadata: as root or as inner properties.

If your metadata are stored as root properties:

```json
{
  "consentGiven": true,
  "consentDetails": "some-url"
}
```

If your metadata are stored as inner properties:

```json
{
  "consent": {
    "given": true,
    "text_details": "some-url"
  }
}
```

#### Update a root property

Updates to root-level properties are merged, so you only need to send the value for the field you want to update. For example, let's say we want to add a consent date and set it to `01/23/2018`.

```har
{
    "method": "PATCH",
    "url": "https://${account.namespace}/api/v2/users/USER_ID",
    "httpVersion": "HTTP/1.1",
    "headers": [{
        "name": "Authorization",
        "value": "Bearer YOUR_MGMT_API_ACCESS_TOKEN"
    },
    {
        "name": "content-type",
        "value": "application/json"
    }],
    "postData" : {
        "mimeType": "application/json",
        "text": "{\"user_metadata\":{\"consentDate\":\"01/24/2018\"}}"
    }
}
```

This will add a new property to the user profile, the **user_metadata.consentDate**, which will hold the date the customer consented. The response will be the full user profile. The updated metadata will look like this:

```json
{
  "consentGiven": true,
  "consentDate": "01/23/2018",
  "consentDetails": "some-url"
}
```

#### Update an inner property

To update an inner property, you must send the whole metadata object, even if you are not updating more than one property. **If you do not include the entire object, Auth0 will remove your existing properties**. 

Let's add an inner property for the consent date and set it to `01/23/2018`.

```har
{
    "method": "PATCH",
    "url": "https://${account.namespace}/api/v2/users/USER_ID",
    "httpVersion": "HTTP/1.1",
    "headers": [{
        "name": "Authorization",
        "value": "Bearer YOUR_MGMT_API_ACCESS_TOKEN"
    },
    {
        "name": "content-type",
        "value": "application/json"
    }],
    "postData" : {
        "mimeType": "application/json",
        "text": "{\"user_metadata\":{\"consent\": {\"given\":true, \"date\":\"01/23/2018\", \"text_details\":\"some-url\"}}}"
    }
}
```

This will add a new property to the user profile, the **user_metadata.consent.date**, which will hold the date the customer consented. The response will be the full user profile. The updated metadata will look like this:

```json
{
  "consent": {
    "given": true,
    "date": "01/23/2018",
    "text_details": "some-url"
  }
}
```

### Export consent information

To export a list of your users using the Management API, use [the User export endpoint](/users/search/best-practices#user-export). 

This endpoint creates a job that exports all users associated with a connection. You will need the ID of the connection. To find this ID, use [the Get Connections endpoint](/api/management/v2#!/Connections/get_connections) (you can set the **name** parameter to the name of the connection to retrieve only this one).

<<<<<<< HEAD
Once you have the connection ID and a [Management API Access Token](/api/management/v2/concepts/tokens), you are ready to start exporting users. For a sample request and response see [User Export](/users/search/best-practices#user-export).
=======
Once you have the connection ID and a [Access Token for the Management API](/api/management/v2/tokens), you are ready to start exporting users. For a sample request and response see [User Export](/users/search/best-practices#user-export).
>>>>>>> 0aa0f8c5

:::panel What else do I have to do?
- Determine how you want to track consent. We recommend including information on not just the date the user consented, but the version of terms and conditions to which the user agreed. We also recommend including an array to hold information about users that withdraw their permission (remember that the user can consent and withdraw multiple times)
- Choose where you want to store consent: in Auth0's database or elsewhere
:::

## Withdraw consent

The user should have the option to withdraw consent using your app. This option should be easily accessible, and clearly distinguishable. Once the users decides to withdraw their consent, you should take action. 

First, you have to decide how you will handle withdrawal of consent: will you delete the users or flag them as deleted?

### Delete user

To delete a user, use the [Delete a user endpoint](/api/management/v2#!/Users/delete_users_by_id). 

```har
{
    "method": "DELETE",
    "url": "https://${account.namespace}/api/v2/users/USER_ID",
    "httpVersion": "HTTP/1.1",
    "headers": [{
        "name": "Authorization",
        "value": "Bearer YOUR_MGMT_API_ACCESS_TOKEN"
    }]
}
```

The response body for this endpoint is empty, so if you want to confirm that the user was successfully deleted try to [retrieve the user using their email](/users/search/best-practices#users-by-email). If the endpoint returns an error, then your call to delete the user was successful.

### Flag user as deleted

If you don't want to delete the user, flag their profile as deleted using the `app_metadata` (endpoint: [Update a user](/api/management/v2#!/Users/patch_users_by_id)). Then, add some code that will make the authentication process to fail for any user with their profile flagged as such. 

This allows you to keep a record of deleted users for future use.

#### Step 1: Flag the profile

To flag a user as deleted use the [app_metadata](/metadata). In the following example, we will show you how to add a property called **deleted** to the **app_metadata** field. This allows you to configure the authentication process to treat all uses with this property set to true as deleted.

To update a user's metadata, use the [Update a user endpoint](/api/management/v2#!/Users/patch_users_by_id).

```har
{
    "method": "PATCH",
    "url": "https://${account.namespace}/api/v2/users/USER_ID",
    "httpVersion": "HTTP/1.1",
    "headers": [{
        "name": "Authorization",
        "value": "Bearer YOUR_MGMT_API_ACCESS_TOKEN"
    },
    {
        "name": "content-type",
        "value": "application/json"
    }],
    "postData" : {
        "mimeType": "application/json",
        "text": "{\"app_metadata\":{\"deleted\":true}}"
    }
}
```

#### Step 2: Disable login for flagged users

Next, we must disable login for users flagged as deleted. To do so, we will add a [rule](/rules) (that is, a JavaScript snippet that will run as part of the authentication pipeline).

Go to [Dashboard > Rules](${manage_url}/#/rules) and create a new rule. Copy the script you see below.

```js
function (user, context, callback) {
  user.app_metadata = user.app_metadata || {};
  if (user.app_metadata.deleted){
  	return callback(new UnauthorizedError('Access denied (deleted user)'));
  }
  callback(null, user, context);
}
```

The script: 

- Checks the value of the **deleted** metadata property (`user.app_metadata.deleted`)
- Returns an `Access denied (deleted user)` error to your app if `user.app_metadata.deleted = true`

Give a name to your rule and save your changes.

:::panel What else do I have to do?
- Ensure the consent withdrawal piece is granular enough
- Configure into the app the area where customers will withdraw consent
:::<|MERGE_RESOLUTION|>--- conflicted
+++ resolved
@@ -68,11 +68,7 @@
 With Auth0 you can save the user's consent information as part of the `user_metadata`. You can either save only a flag, showing if the user has consented or not, or a set of consent information and preferences (including for example, the day the user provided consent, the terms he consented to, etc). Afterwards, you can access and manipulate this information using our Management API.
 
 :::note
-<<<<<<< HEAD
 To access the Management API you will need an [Access Token](/api/management/v2/concepts/tokens).
-=======
-To access the Management API you will need an Access Token. For information on how to get one, refer to the [Access Tokens for the Management API](/api/management/v2/tokens).
->>>>>>> 0aa0f8c5
 :::
 
 The Management API offers several offers several options when it comes to user search and endpoints to update `user_metadata` or batch export users.
@@ -268,11 +264,7 @@
 
 This endpoint creates a job that exports all users associated with a connection. You will need the ID of the connection. To find this ID, use [the Get Connections endpoint](/api/management/v2#!/Connections/get_connections) (you can set the **name** parameter to the name of the connection to retrieve only this one).
 
-<<<<<<< HEAD
 Once you have the connection ID and a [Management API Access Token](/api/management/v2/concepts/tokens), you are ready to start exporting users. For a sample request and response see [User Export](/users/search/best-practices#user-export).
-=======
-Once you have the connection ID and a [Access Token for the Management API](/api/management/v2/tokens), you are ready to start exporting users. For a sample request and response see [User Export](/users/search/best-practices#user-export).
->>>>>>> 0aa0f8c5
 
 :::panel What else do I have to do?
 - Determine how you want to track consent. We recommend including information on not just the date the user consented, but the version of terms and conditions to which the user agreed. We also recommend including an array to hold information about users that withdraw their permission (remember that the user can consent and withdraw multiple times)
