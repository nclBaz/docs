--- conflicted
+++ resolved
@@ -162,10 +162,7 @@
 Only customers using conditional logic in rules as described above, are affected.
 
 ### Mitigation steps
-<<<<<<< HEAD
-=======
-
->>>>>>> 69e08b25
+
 Utilize logic such as:
 
 ```
@@ -310,9 +307,4 @@
 This will ensure that all sensitive values are encrypted within Auth0's systems, reducing the risk of exposure.
 
 ### Will this update impact my users?
-<<<<<<< HEAD
-This will not impact your users.
-=======
-
-This will not impact your users.
->>>>>>> 69e08b25
+This will not impact your users.