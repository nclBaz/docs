--- conflicted
+++ resolved
@@ -1,10 +1,5 @@
 ---
-<<<<<<< HEAD
 description: Learn how to work with app metadata, user metadata, and client metadata in Rules.
-=======
-title: Use Metadata in Rules
-description: Learn how to work with app metadata, user metadata, and client metadata from within Rules.
->>>>>>> e86ecff3
 toc: true
 topics:
   - rules
@@ -16,11 +11,7 @@
 
 # Use Metadata in Rules
 
-<<<<<<< HEAD
 You can read, update, and delete [metadata](/metadata) using [Rules](/rules).
-=======
-This article explains how to read, update, and delete [metadata](/metadata) using [Rules](/rules).
->>>>>>> e86ecff3
 
 In the following sections, we will refer to this example where the user and their information is represented by the following JSON snippet:
 
@@ -57,13 +48,9 @@
 }
 ```
 
-<<<<<<< HEAD
-Similarly, you can use the color preference:
-=======
 ### Read `user_metadata`
 
 Similarly, you can base decisions on specific preferences, such as a color preference:
->>>>>>> e86ecff3
 
 ```js
 function(user, context, callback){
@@ -75,9 +62,8 @@
 }
 ```
 
-<<<<<<< HEAD
 ## Update metadata
-=======
+
 ### Read `client_metadata`
 
 `clientMetadata` is an optional, top-level property of the context object. Existing applications will have no value for this property.
@@ -107,9 +93,6 @@
 Scroll down and click the link **Show Advanced Settings**. Then you will be in the **Application Metadata** section, enter the key and value then click **CREATE**.
 
 ![Create application metadata](/media/articles/rules/adv-settings-create.png)
-
-## Update Metadata
->>>>>>> e86ecff3
 
 All rules include an `auth0` object (which is an instance of the [node-auth0 SDK](https://github.com/auth0/node-auth0)) that is capable of calling the [Auth0 Management API v2](/api/management/v2). The `auth0` object is preconfigured with the necessary permissions to update users.
 
