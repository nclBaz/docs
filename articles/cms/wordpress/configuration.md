#WordPress Configuration

###Set up your *Auth0 Domain*, *Client Id* and *Client Secret*

<<<<<<< HEAD
Copy the *Auth0 Domain*, *Client Id* and *Client Secret* settings from your app's *Application Settings* page on Auth0 to the *Auth0 Settings* page of your WordPress account.
=======
So, go to your account and under the [Apps section](${uiURL}/#/applications) and access to the setting of the app you want to use (or create a new one). If you don't have an account, create one [here](https://auth0.com) and the create a new app.
>>>>>>> fc0810b3

#### Existing App
1. While logged in as an administrator of your WordPress installation, in the **Plugins** section of the dashboard, click *Settings* under *WordPress Auth0 Integration* to open the *Auth0 Settings* page.
2. In the separate browser window, navigate to your Auth0 account. Under the [**Apps / APIs**](@@uiURL@@/#/applications) section, select the *Settings* icon for the app you wish to use with WordPress.
3. From the *Application Settings* page on Auth0, copy the *Auth0 Domain*, *Client Id* and *Client Secret* to the *Auth0 Settings* page of the WordPress dashboard.

#### New App
1. While logged in as an administrator of your WordPress installation, in the **Plugins** section of the dashboard, click *Settings* under *WordPress Auth0 Integration* to open the *Auth0 Settings* page. (If you don't already have an Auth0 account, you can [create one](https://auth0.com).)
2. On the *Auth0 Settings* page, click *create an application*.
3. In the new browser window select *+ New App / API*.
4. On the *Apps / APIs* page, name the new app and click *Save*.
5. On the new app's *Quick Settings* page, click *Settings*. 
6. From the *Application Settings* page on Auth0, copy the *Auth0 Domain*, *Client Id* and *Client Secret* to the *Auth0 Settings* page of the WordPress dashboard.
7. Click *Save Changes* at the bottom of the page.

 <img src="https://cdn.auth0.com/docs/cms/wordpress/wp-auth0-initial-config.gif" alt="WP Auth0 initial configuration">

## Settings

### Basic

- **Domain:** The app domain copied from the app settings in your dashboard.
- **Client Id:** The app client id copied from the app settings in your dashboard.
- **Client Secret:** The app client secret copied from the app settings in your dashboard.
- **WordPress login enabled:** Displays a link on the login page to access the regular WordPress login.

### Appearance

- **Form Title:** Sets the Lock title.
- **Show big social buttons:** Toggles the social buttons size between big and small.
- **Icon URL:** Sets the Lock icon.
- **Enable Gravatar integration:** When user enters their email, their associated gravatar picture is displayed in the Lock header.
- **Customize the Login Widget CSS:** A valid CSS applied to the login page. For more information on customizing Lock, see [Can I customize the Login Widget?](https://github.com/auth0/wp-auth0#can-i-customize-the-login-widget)

### Advanced

- **Single Sign On (SSO):** Enables SSO on your WordPress, allowing users to log in once and be automatically logged into any of your sites which use Auth0.
- **Translation:** A valid JSON object representing the Lock's dict parameter. If set, will override the Title setting. For more info see [dict {String|Object}](/libraries/lock/customization#4).
- **Username style:** Set this to *username* if you don't wish to force a username to be a valid email.
- **Remember last login:** Requests SSO data and enables *Last time you signed in with[...]* message. For more info see [rememberLastLogin {Boolean}](/libraries/lock/customization#19).
- **Login redirection URL:** If set, forces redirection to the specified URL after the user logs in.
- **Requires verified email:** If set, requires the user to have a verified email to login.
- **Allow signup:** User signup will be available only if WordPress' *Anyone can register* setting is enabled. You can find this setting under *Settings > General > Membership, Anyone can register*.
- **Auto Login (no widget):** Skips the login page (a single login provider must be selected).
- **Extra settings:** A valid JSON object that includes options to call Lock with. This overrides all other options set above. For a list of available options, see [Lock: User configurable options](/libraries/lock/customization) (e.g.: `{"disableResetAction": true }`).
- **Widget URL:** The URL of to the latest available widget in the CDN.
- **Auth0 Implicit Flow:** If enabled, uses the [Implicit Flow](/protocols#5) protocol for authorization in cases where the server is without internet access or behind a firewall. If this setting is enabled with **SSO**, you must add `http://your-domain/wp-login.php` as a valid callback in your Auth0 app.
- **Customize the Login Widget with custom JS:** Allows you to add custom JS to Lock, which is useful for adding custom buttons to the Login Widget. See [Add custom buttons to Lock](/hrd#3). The following code adds a *Fabrikam Azure AD* button to the widget:

```
lock.once('signin ready', function() {
    var link = $('<a class="a0-zocial a0-waad" href="#">' +
        '<span>Login with Fabrikam Azure AD</span></a>');
    link.on('click', function () {
        lock.getClient().login({
            connection: 'fabrikamdirectory.onmicrosoft.com' });
    });

    var iconList = $(this.$container).find('.a0-iconlist');
    iconList.append(link);
});
```

**Note:** The variable `lock` refers to an instance of the Login Widget.

## Integrate the plugin

The plugin provides the `auth0_user_login` action to get notified each time a user logs in or is created in WordPress. This action accepts five parameters:
1. $user_id (int): The id of the user logged in.
2. $user_profile (stdClass): The Auth0 profile of the user.
3. $is_new (boolean): If the user has created a new WordPress login, this is set to `true`, otherwise `false`. Not to be confused with Auth0 registration, this flag is `true` only if a new user is created in the WordPress database.
4. $id_token (string): The user's JWT.
5. $access_token (string): The user's access token. **Note:** An access token is not provided when using **Implicit Flow**.

To hook to this action, include the following code:
```
    add_action( 'auth0_user_login', 'auth0UserLoginAction', 0,5 ); 

    function auth0UserLoginAction($user_id, $user_profile, $is_new, $id_token, $access_token) {
        ...
    }
```
<|MERGE_RESOLUTION|>--- conflicted
+++ resolved
@@ -2,15 +2,11 @@
 
 ###Set up your *Auth0 Domain*, *Client Id* and *Client Secret*
 
-<<<<<<< HEAD
 Copy the *Auth0 Domain*, *Client Id* and *Client Secret* settings from your app's *Application Settings* page on Auth0 to the *Auth0 Settings* page of your WordPress account.
-=======
-So, go to your account and under the [Apps section](${uiURL}/#/applications) and access to the setting of the app you want to use (or create a new one). If you don't have an account, create one [here](https://auth0.com) and the create a new app.
->>>>>>> fc0810b3
 
 #### Existing App
 1. While logged in as an administrator of your WordPress installation, in the **Plugins** section of the dashboard, click *Settings* under *WordPress Auth0 Integration* to open the *Auth0 Settings* page.
-2. In the separate browser window, navigate to your Auth0 account. Under the [**Apps / APIs**](@@uiURL@@/#/applications) section, select the *Settings* icon for the app you wish to use with WordPress.
+So, go to your account and under the [Apps section](${uiURL}/#/applications) and access to the setting of the app you want to use (or create a new one). If you don't have an account, create one [here](https://auth0.com) and the create a new app.
 3. From the *Application Settings* page on Auth0, copy the *Auth0 Domain*, *Client Id* and *Client Secret* to the *Auth0 Settings* page of the WordPress dashboard.
 
 #### New App
