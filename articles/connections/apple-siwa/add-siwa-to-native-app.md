--- conflicted
+++ resolved
@@ -33,23 +33,14 @@
 
 * Have an [Apple Developer](https://developer.apple.com/programs/) account, which is a paid account with Apple. (There is no free trial available unless you are part of their [iOS Developer University Program](https://developer.apple.com/support/compare-memberships/)).
 
-<<<<<<< HEAD
 * A [custom domain](/custom-domains) set up on your Auth0 tenant (because you must be able to do domain verification with Apple).
 
 * [Register Apps in the Apple Developer Portal](/connections/apple-siwa/set-up-apple). Make a note of the following IDs and key for the application connection settings in the Auth0 Dashboard:
 
-  * Services ID (Client ID) (optional)
+  * App ID
+  * Apple Taem ID
   * Client Secret Signing Key
-  * App ID (Apple Taem ID)
   * Client Signing Key ID (optional)
-=======
-* [Set Up Apps in the Apple Developer Portal](/connections/apple-siwa/set-up-apple). Make a note of the following IDs and key for the application connection settings in the Auth0 Dashboard:
- 
-  * **App ID**
-  * **Apple Team ID**
-  * **Client Secret Signing Key**
-  * **Client Signing Key ID** (optional)
->>>>>>> 627ef470
 
 ::: note
 If you are using the Classic Universal Login flow or embedding `Lock.js` in your application, make sure you are using `Lock.js` version 11.16 or later. 
