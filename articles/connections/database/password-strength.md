--- conflicted
+++ resolved
@@ -54,11 +54,8 @@
 | Good | 8 |
 | Excellent | 10 |
 
-<<<<<<< HEAD
-If you provide a minimum password length, this value supersedes that indicated by the password policy.
-=======
+
 If you provide a minimum password length, this value supercedes that indicated by the password policy.
->>>>>>> 50bea066
 
 ## Change Your Policy
 
