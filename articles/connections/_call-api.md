--- conflicted
+++ resolved
@@ -1,8 +1,4 @@
-<<<<<<< HEAD
-Once you successfully authenticate a user, ${idp} includes an [Access Token](/tokens/concepts/overview-access-tokens) in the user profile it returns to Auth0. 
-=======
-Once you successfully authenticate a user, ${idp} includes an [Access Token](/tokens/overview-access-tokens) in the user profile it returns to Auth0. 
->>>>>>> 0aa0f8c5
+Once you successfully authenticate a user, ${idp} includes an [Access Token](/tokens/concepts/overview-access-tokens) in the user profile it returns to Auth0.
 
 You can then use this token to call their API.
 
@@ -11,9 +7,5 @@
 Once you have the token you can call the API, following ${idp}'s documentation.
 
 ::: note
-<<<<<<< HEAD
 For more information on these tokens, refer to [Identity Provider Access Tokens](/tokens/concepts/overview-idp-access-tokens).
-=======
-For more information on these tokens, refer to [Identity Provider Access Tokens](/tokens/overview-idp-access-tokens).
->>>>>>> 0aa0f8c5
 :::