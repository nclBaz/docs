--- conflicted
+++ resolved
@@ -152,7 +152,6 @@
         </div>
     </div>
 </div>
-<<<<<<< HEAD
 <script src="${widget_url}"></script>
 <script>
 
@@ -171,8 +170,6 @@
 
   lock.show();
 </script>
-=======
->>>>>>> c24e2d18
 ```
 
 ## Run your application
