--- conflicted
+++ resolved
@@ -1,10 +1,6 @@
 ## Add the Auth0 Callback Handler
 
-<<<<<<< HEAD
-First, we need to add the handler for the Auth0 callback so that we can authenticate the user and get his information. For that, we'll use the `Auth0CallbackHandler` provided by the SDK.
-=======
-First we need to add the handler for the Auth0 callback so that we can authenticate the user and get their information. For that, we'll use the `Auth0CallbackHandler` provided by the SDK.
->>>>>>> 427e6ed3
+First, we need to add the handler for the Auth0 callback so that we can authenticate the user and get their information. For that, we'll use the `Auth0CallbackHandler` provided by the SDK.
 
 We have to define a new Controller, configure it to use the `auth0.loginCallback` endpoint, and inherit from `Auth0CallbackHandler`.
 
