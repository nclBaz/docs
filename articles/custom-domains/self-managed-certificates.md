--- conflicted
+++ resolved
@@ -111,7 +111,7 @@
 
 ### Default cache behavior settings
 
- | Parameter | Value |
+  | Parameter | Value |
   | - | - |
   | Viewer Protocol Policy | Select **Redirect HTTP to HTTPS** |
   | Allowed HTTP Methods | Select **GET, HEAD, OPTIONS, PUT, POST, PATCH, DELETE** |
@@ -120,15 +120,7 @@
   | Forward Cookies | Select **All** |
   | Query String Forwarding and Caching | Select **Forward all, cache based on all** |
 
-<<<<<<< HEAD
 <%= include('./_additional-steps') %>
-=======
-Next you will need  to set up your reverse proxy. Here are some examples:
-
-* [Configure AWS CloudFront for Use as Reverse Proxy](/custom-domains/set-up-cloudfront)
-* [Setup Azure CDN as a Reverse Proxy for Custom Domains](/custom-domains/set-up-azure-cdn)
-* [Setup Cloudflare as a Reverse Proxy for Custom Domains](/custom-domains/set-up-cloudflare)
->>>>>>> c93ede44
 
 ## Keep reading
 
