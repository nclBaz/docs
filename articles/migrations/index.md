---
toc: true
description: Occasionally, Auth0 engineers must make breaking changes to the Auth0 platform.
---
# Migrations

Occasionally, Auth0 engineers must make breaking changes to the Auth0 platform, primarily for security reasons. If a vulnerability or other problem in the platform is not up to our high standards of security, we work to correct the issue.

Sometimes a correction will cause a breaking change to customer's applications. Depending on the severity of the issue, we may have to make the change immediately.

For changes that do not require immediate changes, we often allow a grace period to allow you time to update your applications.

## Migration Process

The migration process is outlined below:

1. We update the platform and add a new migration option for existing customers, allowing a grace period for opt-in. New customers are always automatically enrolled in all migrations.
2. After a certain period, the migration is enabled for all customers. This grace period varies based on the severity and impact of the breaking change, typically 30 or 90 days.

During the grace period, customers are informed via dashboard notifications and emails to tenant administrators. You will continue to receive emails until the migration has been enabled on each tenant you administer.

If you need help with the migration, create a ticket in our [Support Center](${env.DOMAIN_URL_SUPPORT}).

## Active Migrations

Current migrations are listed below, newest first. 

For migrations that have already been enabled for all customers, see [Past Migrations](/migrations/past-migrations).

### Summary of Endpoint Migrations

This table is a summary of the endpoint migrations for the first part of 2018. See the entries below the table for more detailed explanations.

| Endpoint | Replacement | Mandatory Opt-In | More Info |
| --- | --- | --- | --- | --- |
| /usernamepassword/login | /co/authenticate | 2018-04-01 | [More Info](#introducing-lock-v11-and-auth0-js-v9) |
| /ssoData | /authorize?prompt=none | 2018-04-01 | [More Info](#introducing-lock-v11-and-auth0-js-v9) |
| [/tokeninfo](/api/authentication/reference#get-token-info) | [userinfo](/api/authentication#get-user-info) | 2018-06-01 | [More Info](#introducing-lock-v11-and-auth0-js-v9) |
| [/delegation](/api/authentication#delegation) | TBD | 2018-06-01 | [More Info](#introducing-api-authorization-with-third-party-vendor-apis) |
| [/oauth/ro](/api/authentication#resource-owner) | [/oauth/token](/api/authentication#authorization-code) | 2018-07-01 | [More Info](#introducing-resource-owner-support-for-oauth-token-endpoint) |
| [/oauth/access_token](/api/authentication#social-with-provider-s-access-token) | TBD | TBD | [More Info](#introducing-resource-owner-support-for-oauth-token-endpoint) |

### Introducing Lock v11 and Auth0.js v9

| Severity | Grace Period Start | Mandatory Opt-In|
| --- | --- | --- |
| Medium | 2017-12-21 |  2018-04-01 |

We are continually improving the security of our service. As part of this, we are deprecating a set of APIs (/usernamepassword/login, /ssodata, [tokeninfo](/api/authentication/reference#get-token-info), [/delegation](/api/authentication#delegation)) used by Lock.js v8, v9, and v10 and and auth0.js, v6, v7, and v8. You should update your applications by **April 1, 2018**.

Here are the migration guides for [Auth0.js](/libraries/auth0js/v9/migration-guide) and for [Lock](/libraries/lock/v11/migration-guide).

#### Am I affected by the change?

If you are currently implementing login in your application with Lock v8, v9, or v10, or Auth0.js v6, v7, or v8, you will be affected by these changes. We **recommend** that applications using [universal login](/hosted-pages/login) update, as customized login pages may or may not need to be updated. However, those who are using Lock or Auth0.js embedded within their applications, however, are **required** to update, and applications which still use deprecated versions may cease to work at some point after the deadline.

If you have any questions, create a ticket in our [Support Center](${env.DOMAIN_URL_SUPPORT}).

### Introducing Resource Owner Support for oauth/token Endpoint

| Severity | Grace Period Start | Mandatory Opt-In|
| --- | --- | --- |
| Medium | 2017-12-21 |  2018-07-01 |

Support was introduced for [Resource Owner Password](/api/authentication#resource-owner-password) to the [/oauth/token](/api/authentication#authorization-code) endpoint earlier this year. 

We will now deprecate the current [/oauth/ro](/api/authentication#resource-owner) and [/oauth/access_token](/api/authentication#social-with-provider-s-access-token) endpoints.

Applications must be updated before July 1, 2018, when [/oauth/ro](/api/authentication#resource-owner) will become unavailable. The migration guide will be available in Q1 2018.

#### Am I affected by the change?

If you are currently implementing the [/oauth/ro](/api/authentication#resource-owner) endpoint your application will need to be updated to use the [/oauth/token](/api/authentication#authorization-code) endpoint instead.

If you have any questions, create a ticket in our [Support Center](${env.DOMAIN_URL_SUPPORT}).

### Introducing API Authorization with Third-Party Vendor APIs

| Severity | Grace Period Start | Mandatory Opt-In|
| --- | --- | --- |
| Medium | Q1 2018 |  2018-06-01 |

The mechanism by which you get tokens for third-party / vendor APIs (for example AWS, Firebase, and others) is being changed. It now works the same as any custom API, providing better consistency. This new architecture will be available in Q1 2018 and at that point the [/delegation](/api/authentication#delegation) endpoint will be deprecated. All clients must be updated prior to June 1, 2018. The migration guide will be available in Q1 2018.

#### Am I affected by the change?

If you are currently using [/delegation](/api/authentication#delegation) to provide third party authorization, your application will need to be updated.

If you have any questions, create a ticket in our [Support Center](${env.DOMAIN_URL_SUPPORT}).

### Deprecating the usage of ID Tokens on the Auth0 Management API

| Severity | Grace Period Start | Mandatory Opt-In|
| --- | --- | --- |
| Medium | 2017-12-21 |  2018-06-01 |

We are deprecating the usage of [ID Tokens](/tokens/id-token) as credentials when calling the [Management API](/api/management/v2#!/Users/post_identities). This was used by the [/users](/api/management/v2#!/Users/get_users_by_id) and [/device-credentials](/api/management/v2#!/Device_Credentials/get_device_credentials) endpoints. In more detail, the affected endpoints are:
- [GET /api/v2/users/{id}](/api/management/v2#!/Users/get_users_by_id)
- [GET /api/v2/users/{id}/enrollments](/api/management/v2#!/Users/get_enrollments)
- [PATCH /api/v2/users/{id}](/api/management/v2#!/Users/patch_users_by_id)
- [DELETE /api/v2/users/{id}/multifactor/{provider}](/api/management/v2#!/Users/delete_multifactor_by_provider)
- [POST /api/v2/device-credentials](/api/management/v2#!/Device_Credentials/post_device_credentials)
- [DELETE /api/v2/device-credentials/{id}](/api/management/v2#!/Device_Credentials/delete_device_credentials_by_id)
- [POST/api/v2/users/{id}/identities](/api/management/v2#!/Users/post_identities) (used for [Account Linking](/link-accounts), see warning panel below)
- [DELETE /api/v2/users/{id}/identities/{provider}/{user_id}](/api/management/v2#!/Users/delete_provider_by_user_id)

<<<<<<< HEAD
These endpoints will now accept regular [Access Tokens](/access-token). This functionality is available now. 

To get a valid Access Token for these endpoints during authorization, you have to set the **audience** parameter to `https://${account.namespace}/api/v2/`, and the **scope** parameter to the scopes required by each endpoint. For example, the [GET /api/v2/users/{id} endpoint](/api/management/v2#!/Users/get_users_by_id) requires two scopes: `read:users` and `read:user_idp_tokens`. For detailed steps and code samples, see [How to get an Access Token](/tokens/access-token#how-to-get-an-access-token).

:::panel-warning Account Linking exception
There are two ways of invoking the [POST/api/v2/users/{id}/identities](/api/management/v2#!/Users/post_identities) endpoint (follow the link for details). The use case where we send the **user_id** to link with, as part of the payload **will not available for Access Tokens issued to end users**. This use case requires a Dashboard Admin token. The other use case, where the second identity is established by attaching an ID Token, can be used with a valid Access Token, as described above.
:::

Applications must be updated by June 1, 2018, when the ability to use ID Tokens will be disabled. Migration guides will be available by February 2018.

=======
>>>>>>> 53d587df
#### Am I affected by the change?

If you are currently using [id tokens](/tokens/id-token) to access any part of the Management API, your application will need to be updated.

If you have any questions, create a ticket in our [Support Center](${env.DOMAIN_URL_SUPPORT}).

### Improved OpenID Connect Interoperability in Auth0

| Severity | Grace Period Start | Mandatory Opt-In|
| --- | --- | --- |
| Medium | 2017-12-21 |  2018-07-01 |

The [userinfo](/api/authentication#get-user-info) endpoint is being updated to return [OIDC conformant user profile attributes](/user-profile/normalized/oidc). The most notable change is that `user_id` becomes `sub`. This will deprecate the [legacy Auth0 user profile](/user-profile/normalized/auth0) (in [userinfo](/api/authentication#get-user-info) and in [id tokens](/tokens/id-token)). Applications must be updated to use the new user profile before July 1, 2018. Migration guide will be available in late Q1 2018.

#### Am I affected by the change?

<<<<<<< HEAD
If you are currently using the [/userinfo](/api/authentication#get-user-info) endpoint or receiving ID Tokens, you are affected by this change and need to update your implementation so that it expects normalized OIDC conformant user profile attributes.
=======
If you are currently using the [userinfo](/api/authentication#get-user-info) endpoint or receiving ID Tokens, you are affected by this change and need to update your implementation so that it expects normalized OIDC conformant user profile attributes.
>>>>>>> 53d587df

If you have any questions, create a ticket in our [Support Center](${env.DOMAIN_URL_SUPPORT}).<|MERGE_RESOLUTION|>--- conflicted
+++ resolved
@@ -104,7 +104,7 @@
 - [POST/api/v2/users/{id}/identities](/api/management/v2#!/Users/post_identities) (used for [Account Linking](/link-accounts), see warning panel below)
 - [DELETE /api/v2/users/{id}/identities/{provider}/{user_id}](/api/management/v2#!/Users/delete_provider_by_user_id)
 
-<<<<<<< HEAD
+
 These endpoints will now accept regular [Access Tokens](/access-token). This functionality is available now. 
 
 To get a valid Access Token for these endpoints during authorization, you have to set the **audience** parameter to `https://${account.namespace}/api/v2/`, and the **scope** parameter to the scopes required by each endpoint. For example, the [GET /api/v2/users/{id} endpoint](/api/management/v2#!/Users/get_users_by_id) requires two scopes: `read:users` and `read:user_idp_tokens`. For detailed steps and code samples, see [How to get an Access Token](/tokens/access-token#how-to-get-an-access-token).
@@ -115,8 +115,6 @@
 
 Applications must be updated by June 1, 2018, when the ability to use ID Tokens will be disabled. Migration guides will be available by February 2018.
 
-=======
->>>>>>> 53d587df
 #### Am I affected by the change?
 
 If you are currently using [id tokens](/tokens/id-token) to access any part of the Management API, your application will need to be updated.
@@ -133,10 +131,6 @@
 
 #### Am I affected by the change?
 
-<<<<<<< HEAD
 If you are currently using the [/userinfo](/api/authentication#get-user-info) endpoint or receiving ID Tokens, you are affected by this change and need to update your implementation so that it expects normalized OIDC conformant user profile attributes.
-=======
-If you are currently using the [userinfo](/api/authentication#get-user-info) endpoint or receiving ID Tokens, you are affected by this change and need to update your implementation so that it expects normalized OIDC conformant user profile attributes.
->>>>>>> 53d587df
 
 If you have any questions, create a ticket in our [Support Center](${env.DOMAIN_URL_SUPPORT}).