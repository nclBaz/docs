--- conflicted
+++ resolved
@@ -35,11 +35,7 @@
 <button onclick="signin()">Login</a>
 ```
 
-<<<<<<< HEAD
 In the typical Regular Web App usage of Lock, a **redirectUrl** is passed to `Auth0Lock`, which is then handled server-side. After successful authentication, a **session** is created containing the profile of the authenticated user.
-=======
-In the typical [Regular Web App login](/libraries/lock/v9/types-of-applications#regular-webapp), a **callbackURL** is passed to `lock.show`, which is then handled server-side. After successful authentication, a **session** is created containing the profile of the authenticated user.
->>>>>>> 9e6379d3
 
 **NOTE:** You can refer to the [Regular Web App Node.js Quickstart](/quickstart/webapp/nodejs) for more details. You can also see the [Passwordless for Regular Web Apps Tutorials](/connections/passwordless/regular-web-app) for examples of passwordless login.
 
