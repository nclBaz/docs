---
title: Login
default: true
description: This tutorial demonstrates how to add user login to a PHP application.
budicon: 448
topics:
  - quickstarts
  - webapp
  - login
  - php
contentType: tutorial
useCase: quickstart
github:
  path: 00-Starter-Seed
---
<%= include('../_includes/_getting_started', { library: 'PHP', callback: 'http://localhost:3000/' }) %>

<%= include('../../../_includes/_logout_url', { returnTo: 'http://localhost:3000' }) %>

## Configure PHP to Use Auth0

### Add the Dependencies

::: note
This sample uses [Composer](https://getcomposer.org/doc/00-intro.md), a tool for dependency management in PHP. It allows you to declare the dependent libraries your project needs and installs them in your project.
:::

${snippet(meta.snippets.dependencies)}

This will create a `vendor` folder and download all the dependencies needed to use the Auth0 PHP SDK. This will also create a `vendor/autoload.php` file which is used in the code samples below to load all necessary classes.

### Configure Auth0 PHP SDK

Configure the Auth0 PHP SDK for each page that will use it.

```php
<?php
// index.php
// ...

require 'vendor/autoload.php';
use Auth0\SDK\Auth0;

$auth0 = new Auth0([
  'domain' => '${account.namespace}',
  'client_id' => '${account.clientId}',
  'client_secret' => 'YOUR_CLIENT_SECRET',
  'redirect_uri' => 'http://localhost:3000/',
  'scope' => 'openid profile email',
]);
```

### Add the Auth0 Callback Handler

Call `$auth0->getUser()` to retrieve user information. If you call it from the page that handles the callback, it will use the code provided by Auth0 to get the information after the successful login.

```php
<?php
// index.php
// ...

$userInfo = $auth0->getUser();

if (!$userInfo) {
    // We have no user info
    // See below for how to add a login link
} else {
    // User is authenticated
    // See below for how to display user information
}
```

The user's information is stored in the session. Each time you call `getUser()`, it retrieves the information from the session.

## Trigger Authentication

```html
<!-- index.php -->

<a href="login.php">Log In</a>
```

```php
<?php
// login.php

require 'vendor/autoload.php';
use Auth0\SDK\Auth0;

$auth0 = new Auth0([
  'domain' => '${account.namespace}',
  'client_id' => '${account.clientId}',
  'client_secret' => 'YOUR_CLIENT_SECRET',
  'redirect_uri' => '${account.callback}',
  'scope' => 'openid profile email',
]);

$auth0->login();
```

::: note
The `redirect_uri` specified in the `Auth0` constructor must match the URL specified in the [Add the Auth0 Callback Handler](#add-the-auth0-callback-handler) step.
:::

## Display User Information

You can access user information with the `getUser` method from Auth0.

```php
<?php
// index.php
// ...

$userInfo = $auth0->getUser();
printf( 'Hello %s!', htmlspecialchars( $userInfo['name'] ) );
```

To learn about all the available properties from the user's profile, read the [user profile](/users/concepts/overview-user-profile) documentation.

::: note
Some of the user profile properties depend on the social provider you use.
:::

## Logout

```php
// index.php

// ...
<?php if(!$userInfo): ?>
  // Display login button
<?php else: ?>
  <a href="/logout.php">Logout</a>
<?php endif ?>
```

<<<<<<< HEAD
```php
// logout.php

// ...
$auth0->logout();
$return_to = 'http://' . $_SERVER['HTTP_HOST'];
$logout_url = sprintf('http://%s/v2/logout?client_id=%s&returnTo=%s', '${account.namespace}', '${account.clientId}', $return_to);
header('Location: ' . $logout_url);
die();
=======
### Logging in

Now let's create our /login route, which will use the Auth0 PHP SDK's `login()` method to setup the user session and return a customized URL to Auth0's Universal Login Page for this user to login.

```PHP
// 👆 We're continuing from the steps above. Append this to your index.php file.

function onLoginRoute() {
    // It's a good idea to reset user sessions each time they go to login to avoid "invalid state" errors, should they hit network issues or other problems that interrupt a previous login process:
    $auth0->clear();

    // Setup the user's session and generate a Universal Login Page URL:
    $loginUrl = $auth0->login(ROUTE_URL_CALLBACK);

    // Finally, redirect the user to the Auth0 Universal Login Page.
    header("Location: " . $loginUrl);
    exit;
}
>>>>>>> e889be62
```

### Optional: Configure session data

By default, the SDK stores user information in the PHP session and discards the access and ID Tokens.

<<<<<<< HEAD
To keep the tokens, to the SDK configuration, pass the following:
* `'persist_access_token' => true`
* `'persist_id_token' => true`

To disable the session, pass `'store' => false` to the SDK configuration.
=======
    // Finally, redirect our end-user back to the index (/) route, to display their user profile:
    header("Location: " . ROUTE_URL_INDEX);
    exit;
}
```

### Logging out

Last but not least, let's properly handle logging our users out. The `logout()` method of the Auth0 PHP SDK handles clearing our sample application's session cookies, redirecting the user to Auth0's [/logout endpoint](https://auth0.com/docs/logout) (which logs out Auth0 session layer and any identify provider session layers), and then return the user to our index (/) route.
>>>>>>> e889be62

Instead of using the PHP session to store information, you can use Laravel, Zend, Symfony or similar techniques. To do that, create a class that implements the get, set and delete methods and pass it to the SDK.

```php
// index.php

$laravelStore = new MyLaravelStore();
$auth0 = new Auth0(array(
    // ...
    'store' => $laravelStore,
    // ...
));
```<|MERGE_RESOLUTION|>--- conflicted
+++ resolved
@@ -134,7 +134,6 @@
 <?php endif ?>
 ```
 
-<<<<<<< HEAD
 ```php
 // logout.php
 
@@ -144,49 +143,17 @@
 $logout_url = sprintf('http://%s/v2/logout?client_id=%s&returnTo=%s', '${account.namespace}', '${account.clientId}', $return_to);
 header('Location: ' . $logout_url);
 die();
-=======
-### Logging in
-
-Now let's create our /login route, which will use the Auth0 PHP SDK's `login()` method to setup the user session and return a customized URL to Auth0's Universal Login Page for this user to login.
-
-```PHP
-// 👆 We're continuing from the steps above. Append this to your index.php file.
-
-function onLoginRoute() {
-    // It's a good idea to reset user sessions each time they go to login to avoid "invalid state" errors, should they hit network issues or other problems that interrupt a previous login process:
-    $auth0->clear();
-
-    // Setup the user's session and generate a Universal Login Page URL:
-    $loginUrl = $auth0->login(ROUTE_URL_CALLBACK);
-
-    // Finally, redirect the user to the Auth0 Universal Login Page.
-    header("Location: " . $loginUrl);
-    exit;
-}
->>>>>>> e889be62
 ```
 
 ### Optional: Configure session data
 
 By default, the SDK stores user information in the PHP session and discards the access and ID Tokens.
 
-<<<<<<< HEAD
 To keep the tokens, to the SDK configuration, pass the following:
 * `'persist_access_token' => true`
 * `'persist_id_token' => true`
 
 To disable the session, pass `'store' => false` to the SDK configuration.
-=======
-    // Finally, redirect our end-user back to the index (/) route, to display their user profile:
-    header("Location: " . ROUTE_URL_INDEX);
-    exit;
-}
-```
-
-### Logging out
-
-Last but not least, let's properly handle logging our users out. The `logout()` method of the Auth0 PHP SDK handles clearing our sample application's session cookies, redirecting the user to Auth0's [/logout endpoint](https://auth0.com/docs/logout) (which logs out Auth0 session layer and any identify provider session layers), and then return the user to our index (/) route.
->>>>>>> e889be62
 
 Instead of using the PHP session to store information, you can use Laravel, Zend, Symfony or similar techniques. To do that, create a class that implements the get, set and delete methods and pass it to the SDK.
 
