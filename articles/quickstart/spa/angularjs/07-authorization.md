--- conflicted
+++ resolved
@@ -66,12 +66,7 @@
 
 Every time the `$stateChangeStart` event fires, a check is done to determine whether the user is an `admin` using a new `isAdmin` function added to the `authService`. This method checks if the `roles` attribute of `app_metadata` added by the rule contains `admin`.
 
-<<<<<<< HEAD
-::: panel-warning Security Warning
-=======
-
 ::: panel Protect sensitive information
->>>>>>> 7643979b
 Users have no control over their own `app_metadata`, so there is no risk of a user modifying their own access level in Auth0. Keep in mind, however, that the payload of a JSON Web Token can be modified in debuggers such as [jwt.io](https://jwt.io). If a user does this, their JWT will be invalidated and become unusable for accessing server resources; however, the user would be able to access client-side routes with a modified payload. Be sure to keep sensitive information out of the client side completely and rely on XHR requests for that information as this will ensure that resources are properly protected.
 :::
 
