--- conflicted
+++ resolved
@@ -1,12 +1,8 @@
 ## Conditionally Assign Scopes to Users
 
-<<<<<<< HEAD
 By default, when you register scopes in your API settings, all the scopes are immediately available and any user can request them. 
 If you want to handle access control, you need to create policies for deciding which users can get which scopes. 
 
 ::: note
 You can use Rules to create access policies. See the [Rules documentation](/rules) to learn how to use Rules to create scope policies.
-:::
-=======
-The default behavior when registering `scope`s in your API settings is that all of those `scope`s become immediately available and can be requested by any user. To properly handle access control, you will need to create policies which stipulate the conditions under which users can be granted certain `scope`s. This can be done with Rules. See the [documentation](/rules) for how to use Rules to create `scope` policies.
->>>>>>> a9413824
+:::