--- conflicted
+++ resolved
@@ -1,4 +1,3 @@
-<<<<<<< HEAD
 To give the authenticated user access to secured resources in your API, include the user's access token in the requests you send to your API. 
 There are two common ways to do this. 
 * Store the access token in a cookie. The access token is then included in all requests. 
@@ -6,7 +5,4 @@
 
 ::: note
 The examples below use the `Bearer` scheme.
-:::
-=======
-To access secured resources from your API, the authenticated user's `access_token` needs to be included in requests that are sent to it. This is typically accomplished either by sending the `access_token` in an `Authorization` header using the `Bearer` scheme or by storing the token in a cookie so that it is included in all requests to your server. This example will focus on the former implementation, but both approaches are valid.
->>>>>>> a9413824
+:::