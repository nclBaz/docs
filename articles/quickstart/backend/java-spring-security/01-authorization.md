---
title: Authorization
name: How to secure your Spring Security API with Auth0
budicon: 500
---

<%= include('../../../_includes/_package', {
  org: 'auth0-samples',
  repo: 'auth0-spring-security-api-sample',
  path: '01-Authorization',
  requirements: [
    'Java 8 or above',
    'Maven 3.0.x or above'
  ]
}) %>

This tutorial shows you how to protect your Spring Security API endpoints and limit access to resources in your API.

## Create an API

Create a new API in the [APIs](${manage_url}/#/apis) section of the Auth0 dashboard.

Enter a name and an identifier for the API. These values represent the `auth0.apiAudience` value in the configuration file.

Select the signing algorithm. In the **Settings** tab,  you can change the token expiration time and allow to refresh a token for that API.
In the **Scopes** tab, add scopes you will use later to limit access to resources in your API.

<%= include('../_includes/_api_scopes_access_resources') %>

## Install the Dependencies

Add the `auth0-spring-security-api` dependency.

If you are using Maven, add the dependency to your `pom.xml` file:

${snippet(meta.snippets.dependencies)}

If you are using Gradle, add the dependency to the dependencies block:

${snippet(meta.snippets.dependenciesGradle)}

## Configure Your Spring Security API

Your Spring Security API needs some information to authenticate against your Auth0 account.

The sample project you can download from the top of this page comes with a configuration file. You may need to update some of the entries with the values for your API. The filename is `/src/main/resources/auth0.properties` and it contains the following:

${snippet(meta.snippets.setup)}

| Attribute | Description|
| --- | --- |
| `auth0.issuer` | The issuer of the JWT Token. Typically, this is your Auth0 domain with a `https://` prefix and a `/` suffix. For example, if your Auth0 domain is `example.auth0.com`, the `auth0.issuer` must be set to `https://example.auth0.com/` (the trailing slash is important). |
| `auth0.apiAudience` | The unique identifier for your API. You can find the correct value in the [APIs](${manage_url}/#/apis) section in your Auth0 dashboard. |

::: note
If you download the sample project, the `issuer` attribute is filled out for you. You must manually set the `apiAudience` attribute.
:::

## Configure JSON Web Token Signature Algorithm

Configure your API to use the RS256 signing algorithm.

::: note
If you download the sample project, the signing algorithm is set to `RS256` by default.
:::

```java
// src/main/java/com/auth0/example/AppConfig.java

@EnableWebSecurity
@Configuration
public class SecurityConfig extends WebSecurityConfigurerAdapter {

    @Value(value = "<%= "${auth0.apiAudience}" %>")
    private String apiAudience;
    @Value(value = "<%= "${auth0.issuer}" %>")
    private String issuer;

    @Override
    protected void configure(HttpSecurity http) throws Exception {
        JwtWebSecurityConfigurer
                .forRS256(apiAudience, issuer)
                .configure(http);
    }
}
```

## Configure the Protected Endpoints

The example below shows how to implement secure API methods.

In the `AppConfig` class, add route matchers to the snippet. The `hasAuthority()` method provides a way to specify the required scope for the resource.

<<<<<<< HEAD
<%= include('../_includes/_api_endpoints') %>
=======
The routes shown below are available for the following requests: 

- `GET /login`: available for non-authenticated requests
- `GET /photos`: available for authenticated requests containing an Access Token with the `read:photos` scope granted
- `POST /photos`: available for authenticated requests containing an Access Token with the `create:photos` scope granted
- `PUT /photos`: available for authenticated requests containing an Access Token with the `update:photos` scope granted
- `DELETE /photos`: available for authenticated requests containing an Access Token with the `delete:photos` scope granted
- Any other route that doesn't match the above requires the user to be authenticated with no additional scopes
>>>>>>> fcc2556c

```java
// src/main/java/com/auth0/example/AppConfig.java

@EnableWebSecurity
@Configuration
public class SecurityConfig extends WebSecurityConfigurerAdapter {

    @Value(value = "<%= "${auth0.apiAudience}" %>")
    private String apiAudience;
    @Value(value = "<%= "${auth0.issuer}" %>")
    private String issuer;

    @Override
    protected void configure(HttpSecurity http) throws Exception {
        JwtWebSecurityConfigurer
                .forRS256(apiAudience, issuer)
                .configure(http)
                .authorizeRequests()
                .antMatchers(HttpMethod.GET, "/api/public").permitAll()
                .antMatchers(HttpMethod.GET, "/api/private").authenticated()
                .antMatchers(HttpMethod.GET, "/api/private-scoped").hasAuthority("read:messages");
    }
}
```

## Create the API Controller

Create a new class called `APIController` to handle each request to the endpoints.

Next, in the `AppConfig.java` file, configure which endpoints are secure and which are not.

```java
// src/main/java/com/auth0/example/PhotosController.java

import org.springframework.stereotype.Component;
import org.springframework.stereotype.Controller;
import org.springframework.web.bind.annotation.RequestMapping;
import org.springframework.web.bind.annotation.RequestMethod;
import org.springframework.web.bind.annotation.ResponseBody;
import org.json.JSONObject;

@Controller
@Component
public class APIController {

    @RequestMapping(value = "/api/public", method = RequestMethod.GET, produces = "application/json")
    @ResponseBody
    public String publicEndpoint() {
        return new JSONObject()
                .put("message", "All good. You DO NOT need to be authenticated to call /api/public.")
                .toString();
    }

    @RequestMapping(value = "/api/private", method = RequestMethod.GET, produces = "application/json")
    @ResponseBody
    public String privateEndpoint() {
        return new JSONObject()
                .put("message", "All good. You can see this because you are Authenticated.")
                .toString();
    }

    @RequestMapping(value = "/api/private-scoped", method = RequestMethod.GET, produces = "application/json")
    @ResponseBody
    public String privateScopedEndpoint() {
        return new JSONObject()
                .put("message", "All good. You can see this because you are Authenticated with a Token granted the 'read:messages' scope")
                .toString();
    }

}
```

<<<<<<< HEAD
To build and run the seed project, use the command: `mvn spring-boot:run`.
=======
To build and run the seed project, use the command: `mvn spring-boot:run`.

To test a non-secure endpoint, send a `GET` request to `http://localhost:3010/login`.

```bash
curl -X GET -H "Content-Type: application/json" -H "Cache-Control: no-cache" "http://localhost:3010/login"
```

You should get the message:
`All good. You DO NOT need to be authenticated to call /login`.

To test secure endpoints, send a `GET` request to `http://localhost:3010/photos`. In this case, you must add a valid Access Token as an `Authorization` header to your request.

```bash
curl -X GET -H "Authorization: Bearer {YOUR_ACCESS_TOKEN}" -H "Cache-Control: no-cache" "http://localhost:3010/photos"
```

You should get the message: `All good. You can see this because you are Authenticated with a Token granted the 'read:photos' scope`.

You can try with other HTTP methods and check if the scopes are validated as well.

If the token is not specified, you will get the following JSON as a response:

```text
{
  "timestamp": 1488492258708,
  "status": 401,
  "error": "Unauthorized",
  "message": "Unauthorized",
  "path": "/photos"
}
```

To obtain an Access Token, call the `/oauth/token` endpoint of the Auth0 [Authentication API](/api/authentication/reference#resource-owner-password) with Curl:

```text
curl --request POST \
  --url 'https://${account.namespace}/oauth/token' \
  --header 'content-type: application/json' \
  --data '{"grant_type":"password", "username":"USERNAME_OR_EMAIL", "password":"PASSWORD", "audience":"${apiIdentifier}", "scope":"read:photos update:photos create:photos", "client_id": "${account.clientId}", "client_secret": 'YOUR_CLIENT_SECRET'
 }'
```

::: note
In the example above, the `delete:photos` scope is not requested, so if you try to call `DELETE /photos` with an Access Token, the request will fail.
:::

The domain, client ID and client secret values must match your Auth0 client. Check the values in the [dashboard](${manage_url}/#/clients). Use the username and password of the user you want to authenticate with. Request the API audience with the API identifier and customize the scope to your needs. 

Pass the Access Token  in the `Authorization` header as a `Bearer` token.
>>>>>>> fcc2556c
<|MERGE_RESOLUTION|>--- conflicted
+++ resolved
@@ -91,18 +91,7 @@
 
 In the `AppConfig` class, add route matchers to the snippet. The `hasAuthority()` method provides a way to specify the required scope for the resource.
 
-<<<<<<< HEAD
 <%= include('../_includes/_api_endpoints') %>
-=======
-The routes shown below are available for the following requests: 
-
-- `GET /login`: available for non-authenticated requests
-- `GET /photos`: available for authenticated requests containing an Access Token with the `read:photos` scope granted
-- `POST /photos`: available for authenticated requests containing an Access Token with the `create:photos` scope granted
-- `PUT /photos`: available for authenticated requests containing an Access Token with the `update:photos` scope granted
-- `DELETE /photos`: available for authenticated requests containing an Access Token with the `delete:photos` scope granted
-- Any other route that doesn't match the above requires the user to be authenticated with no additional scopes
->>>>>>> fcc2556c
 
 ```java
 // src/main/java/com/auth0/example/AppConfig.java
@@ -136,7 +125,7 @@
 Next, in the `AppConfig.java` file, configure which endpoints are secure and which are not.
 
 ```java
-// src/main/java/com/auth0/example/PhotosController.java
+// src/main/java/com/auth0/example/APIController.java
 
 import org.springframework.stereotype.Component;
 import org.springframework.stereotype.Controller;
@@ -176,57 +165,4 @@
 }
 ```
 
-<<<<<<< HEAD
-To build and run the seed project, use the command: `mvn spring-boot:run`.
-=======
-To build and run the seed project, use the command: `mvn spring-boot:run`.
-
-To test a non-secure endpoint, send a `GET` request to `http://localhost:3010/login`.
-
-```bash
-curl -X GET -H "Content-Type: application/json" -H "Cache-Control: no-cache" "http://localhost:3010/login"
-```
-
-You should get the message:
-`All good. You DO NOT need to be authenticated to call /login`.
-
-To test secure endpoints, send a `GET` request to `http://localhost:3010/photos`. In this case, you must add a valid Access Token as an `Authorization` header to your request.
-
-```bash
-curl -X GET -H "Authorization: Bearer {YOUR_ACCESS_TOKEN}" -H "Cache-Control: no-cache" "http://localhost:3010/photos"
-```
-
-You should get the message: `All good. You can see this because you are Authenticated with a Token granted the 'read:photos' scope`.
-
-You can try with other HTTP methods and check if the scopes are validated as well.
-
-If the token is not specified, you will get the following JSON as a response:
-
-```text
-{
-  "timestamp": 1488492258708,
-  "status": 401,
-  "error": "Unauthorized",
-  "message": "Unauthorized",
-  "path": "/photos"
-}
-```
-
-To obtain an Access Token, call the `/oauth/token` endpoint of the Auth0 [Authentication API](/api/authentication/reference#resource-owner-password) with Curl:
-
-```text
-curl --request POST \
-  --url 'https://${account.namespace}/oauth/token' \
-  --header 'content-type: application/json' \
-  --data '{"grant_type":"password", "username":"USERNAME_OR_EMAIL", "password":"PASSWORD", "audience":"${apiIdentifier}", "scope":"read:photos update:photos create:photos", "client_id": "${account.clientId}", "client_secret": 'YOUR_CLIENT_SECRET'
- }'
-```
-
-::: note
-In the example above, the `delete:photos` scope is not requested, so if you try to call `DELETE /photos` with an Access Token, the request will fail.
-:::
-
-The domain, client ID and client secret values must match your Auth0 client. Check the values in the [dashboard](${manage_url}/#/clients). Use the username and password of the user you want to authenticate with. Request the API audience with the API identifier and customize the scope to your needs. 
-
-Pass the Access Token  in the `Authorization` header as a `Bearer` token.
->>>>>>> fcc2556c
+To build and run the seed project, use the command: `mvn spring-boot:run`.