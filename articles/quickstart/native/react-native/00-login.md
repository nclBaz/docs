---
title: Login
description: This tutorial demonstrates how to add user login to a React Native application using Auth0.
budicon: 448
topics:
  - quickstarts
  - native
  - react-native
github:
  path: 00-Login
contentType: tutorial
useCase: quickstart
---
<%= include('../_includes/_getting_started', { library: 'React Native') %>

<%= include('../../../_includes/_callback_url') %>

#### iOS Callback

```text
{PRODUCT_BUNDLE_IDENTIFIER}://${account.namespace}/ios/{PRODUCT_BUNDLE_IDENTIFIER}/callback
```

Remember to replace `PRODUCT_BUNDLE_IDENTIFIER` with your actual application's bundle identifier name.

Inside the `ios` folder open the `Info.plist` and locate the value for `CFBundleIdentifier`. In the sample project the value is:

```xml
<key>CFBundleIdentifier</key>
<string>auth0.samples.Auth0Sample</string>
```

#### Android Callback

```text
{YOUR_APP_PACKAGE_NAME}://${account.namespace}/android/{YOUR_APP_PACKAGE_NAME}/callback
```

Remember to replace `YOUR_APP_PACKAGE_NAME` with your actual application's package name.

You can find this at the top of your `AndroidManifest.xml` file located in the `android/app/src/main/` folder. In the sample project the value is:
```xml
<manifest xmlns:android="http://schemas.android.com/apk/res/android"
    package="com.auth0sample"
```

## Install Dependencies 

How to install the React Native Auth0 module.

::: note
Please refer to the [official documentation](https://facebook.github.io/react-native/) for additional details on React Native.
:::

### npm

```bash
npm install react-native-auth0 --save
```

### yarn

```bash
yarn add --dev react-native-auth0
```

::: note
For further reference on yarn, check [their official documentation](https://yarnpkg.com/en/docs).
:::

### Link the native module

To add the functionality of the React Native Auth0 module to your project you need to link it.

```bash
react-native link react-native-auth0
```

::: note
For further reference on linking libraries, check [the official documentation](https://facebook.github.io/react-native/docs/linking-libraries-ios.html).
:::

The first step in adding authentication to your application is to provide a way for your users to log in. The fastest, most secure, and most feature-rich way to do this with Auth0 is to use the hosted [login page](/hosted-pages/login).

<div class="phone-mockup"><img src="/media/articles/native-platforms/ios-swift/lock_centralized_login.png" alt="Login Page"></div>

## Integrate Auth0 in your Application 

### Configure Android

In the file `android/app/src/main/AndroidManifest.xml` you must make sure the **MainActivity** of the app has a **launchMode** value of `singleTask` and that it has the following intent filter:

```xml
<intent-filter>
    <action android:name="android.intent.action.VIEW" />
    <category android:name="android.intent.category.DEFAULT" />
    <category android:name="android.intent.category.BROWSABLE" />
    <data
        android:host="${account.namespace}"
        android:pathPrefix="/android/<%= "${applicationId}" %>/callback"
        android:scheme="<%= "${applicationId}" %>" />
</intent-filter>
```

So your **MainActivity** should look like this:

```xml
<activity
android:name=".MainActivity"
android:label="@string/app_name"
android:launchMode="singleTask"
android:configChanges="keyboard|keyboardHidden|orientation|screenSize"
android:windowSoftInputMode="adjustResize">
<intent-filter>
    <action android:name="android.intent.action.MAIN" />
    <category android:name="android.intent.category.LAUNCHER" />
</intent-filter>
<intent-filter>
    <action android:name="android.intent.action.VIEW" />
    <category android:name="android.intent.category.DEFAULT" />
    <category android:name="android.intent.category.BROWSABLE" />
    <data
        android:host="${account.namespace}"
        android:pathPrefix="/android/<%= "${applicationId}" %>/callback"
        android:scheme="<%= "${applicationId}" %>" />
</intent-filter>
</activity>
```

### Configure iOS

In the file `ios/<YOUR PROJECT>/AppDelegate.m` add the following:

```objc
#import <React/RCTLinkingManager.h>

- (BOOL)application:(UIApplication *)application openURL:(NSURL *)url
  sourceApplication:(NSString *)sourceApplication annotation:(id)annotation
{
  return [RCTLinkingManager application:application openURL:url
                      sourceApplication:sourceApplication annotation:annotation];
}
```

Next you will need to add a URLScheme using your App's bundle identifier.

Inside the `ios` folder open the `Info.plist` and locate the value for `CFBundleIdentifier`

```xml
<key>CFBundleIdentifier</key>
<string>org.reactjs.native.example.$(PRODUCT_NAME:rfc1034identifier)</string>
```

and then register a URL type entry using the value of `CFBundleIdentifier` as the value for the `CFBundleURLSchemes`

```xml
<key>CFBundleURLTypes</key>
<array>
    <dict>
        <key>CFBundleTypeRole</key>
        <string>None</string>
        <key>CFBundleURLName</key>
        <string>auth0</string>
        <key>CFBundleURLSchemes</key>
        <array>
            <string>org.reactjs.native.example.$(PRODUCT_NAME:rfc1034identifier)</string>
        </array>
    </dict>
</array>
```

::: note
The value org.reactjs.native.example.$(PRODUCT_NAME:rfc1034identifier) is the default for apps created with React Native CLI, you may have a different value.
:::

### Add Authentication with Auth0

[Universal login](/hosted-pages/login) is the easiest way to set up authentication in your application. We recommend using it for the best experience, best security and the fullest array of features.

::: note
You can also embed login functionality directly in your application. If you use this method, some features, such as single sign-on, will not be accessible. 
To learn how to embed functionality using a custom login form in your application, follow the [Custom Login Form Sample](https://github.com/auth0-samples/auth0-react-native-sample/tree/Embedded/01-Custom-Form). Make sure you read the [Browser-Based vs. Native Login Flows on Mobile Devices](/tutorials/browser-based-vs-native-experience-on-mobile) article to learn how to choose between the two types of login flows.
:::

First, import the `Auth0` module and create a new `Auth0` instance.

${snippet(meta.snippets.setup)}

Then present the hosted login screen, like this:

${snippet(meta.snippets.use)}

Upon successful authentication the user's `credentials` will be returned, containing an `access_token`, an `id_token` and an `expires_in` value.

::: note
<<<<<<< HEAD
For more information on the `accessToken`, refer to [Access Token](/tokens/concepts/overview-access-tokens).
=======
For more information on the `accessToken`, refer to [Access Token](/tokens/overview-access-tokens).
>>>>>>> 0aa0f8c5
:::<|MERGE_RESOLUTION|>--- conflicted
+++ resolved
@@ -193,9 +193,5 @@
 Upon successful authentication the user's `credentials` will be returned, containing an `access_token`, an `id_token` and an `expires_in` value.
 
 ::: note
-<<<<<<< HEAD
 For more information on the `accessToken`, refer to [Access Token](/tokens/concepts/overview-access-tokens).
-=======
-For more information on the `accessToken`, refer to [Access Token](/tokens/overview-access-tokens).
->>>>>>> 0aa0f8c5
 :::