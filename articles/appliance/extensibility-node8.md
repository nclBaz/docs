---
title: Migration Guide - Extensibility and Node 8
description: This article covers the Auth0 PSaaS Appliance features/modules affected, as well as recommendations to ensure a smooth migration process.
section: appliance
topics:
    - appliance
    - extensibility
    - migration
<<<<<<< HEAD
contentType: 
    - how-to
    - concept
=======
contentType: concept
>>>>>>> af11ce05
toc: true
---
# PSaaS Appliance Migration Guide: Extensibility and Node 8

Auth0 announced that it will be making the Webtask Node 8 runtime available for Public Cloud customers beginning 2018 April 17.

The Auth0 PSaaS Appliance team has ported these changes to the Appliance environment, and the changes are [available in **release #16257**](https://auth0.com/changelog/appliance).

Auth0 has notified all PSaaS Appliance customers that this release is available.

## Background

The Webtask engine powering Auth0 extensibility currently utilizes Node.js v4. On 30 April 2018, [Node.js v4 went out of long-term support (LTS)](https://github.com/nodejs/Release#release-schedule), which means that the Node.js development team will no longer be back-porting critical security fixes to this version.

Continuing to use this version of Node.js could potentially expose your extensibility code to security vulnerabilities.

## Changes to expect

Migrating from Node.js v4 to Node.js v8 will impact all Auth0 extensibility solutions, including:

* Rules
* Hooks
* Custom Database Connections
* Custom Social Connections

Many of your existing scripts will continue to run without any modifications required, though some will require changes.

## Scheduling your update

Beginning June 4th, 2018, our Appliance Services PM or your Customer Success Manager will begin working with you to schedule upgrades for your environments.

While we are not aware of any security vulnerabilities resulting from the continued use of Node.js v4, we strongly recommend that you schedule updates to your Development and Production PSaaS Appliance environments as soon as possible.

## Am I affected?

During the process of introducing Node.js v8 to our Webtask runtime, we ran tests to determine if there are modules that are not forward-compatible with Node.js v8.

Based on the results of our tests in the Cloud environment, most customers should see no issues when upgrading to Node.js v8.

### Built-in modules

Some built-in modules (that is, modules that you do not explicitly `require()`) were not forward-compatible with Node.js v8. If you are using such modules, please be aware that there are new versions available.

The full list of affected modules can be found [here](/migrations/guides/extensibility-node8#affected-modules).

### Auth0 Extensions

All officially-supported Auth0 Extensions will be updated to run on Node.js v8 prior to the rollout of new PSaaS Appliance deployments.

## Enable Node.js v8 in the PSaaS Appliance

::: panel Auth0-Hosted PSaaS Appliance
For those with PSaaS Appliance in the Auth0 Dedicated Cloud Service, please open a ticket with [Support](${env.DOMAIN_URL_SUPPORT}) so that Auth0 can enable Node.js v8 on your behalf.

Please indicate:

* The environment (DEV or PROD) for which you want Node.js v8 enabled
* Timing restrictions/the time frame during which you would like Auth0 to make the switch
:::

The Auth0 Sandbox should be updated to Node.js v8 to complete the migration of Rules, Hooks, and Webtask from Node.js v4.

Please ensure that the VMs have internet access when enabling Node.js v8 for the first time.

1. Navigate to the Sandbox configuration page (the URL will be of the following format: **https://CustomerManageDomain/configuration#/sandbox**).

![](/media/articles/appliance/migrations/sandbox.png)

2. Switch the value for **Node Version** from **4** to **8**. 

![](/media/articles/appliance/migrations/node-version.png)

3. Scroll to the bottom and click **Save**.

**At this point, the PSaaS Appliance will take some time to reconfigure and begin using Node.js v8. You can check the status of this process using the *Activity* section of the Appliance dashboard.**

Be sure to test your existing Rules, Hooks, and Webtask to ensure they function correctly.<|MERGE_RESOLUTION|>--- conflicted
+++ resolved
@@ -6,13 +6,9 @@
     - appliance
     - extensibility
     - migration
-<<<<<<< HEAD
 contentType: 
     - how-to
     - concept
-=======
-contentType: concept
->>>>>>> af11ce05
 toc: true
 ---
 # PSaaS Appliance Migration Guide: Extensibility and Node 8
