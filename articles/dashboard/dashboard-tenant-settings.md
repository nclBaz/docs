--- conflicted
+++ resolved
@@ -30,11 +30,7 @@
 
 ### API Authorization Settings
 
-<<<<<<< HEAD
 **Default Audience**: Allows you to specify an API Identifier for a default audience when using the [API Authorization](/api-auth) flows. The will cause all [Access Tokens](/tokens/concepts/overview-access-tokens) issued by Auth0 to have this API Identitifier specified as an audience.
-=======
-**Default Audience**: Allows you to specify an API Identifier for a default audience when using the [API Authorization](/api-auth) flows. This will cause all [Access Tokens](/tokens/access-token) issued by Auth0 to have this API Identifier specified as an audience.
->>>>>>> 0aa0f8c5
 
 ::: note
 This setting is equivalent to appending the audience to every authorization request made to the tenant for every application. This will cause new behavior that might result in breaking changes for some of your applications. Please contact support if you require assistance.
