--- conflicted
+++ resolved
@@ -17,11 +17,6 @@
 In your [Auth0 Dashboard](${manage_url}/#/login_page), you can enable a custom Hosted Login Page by simply flipping the toggle switch, that allows you to customize the look and feel and behavior of the Hosted Login Page.
 
 ![Hosted Login Page](/media/articles/hosted-pages/login.png)
-
-<<<<<<< HEAD
-If you want to change some of the [configuration options](/libraries/lock/v10/customization) within Lock, you may do so _right on this page_, just make your changes and make sure to remember to hit the _Save_ button.
-=======
->>>>>>> 986b375e
 
 ### Customizing Lock in the Hosted Login Page
 
@@ -96,11 +91,6 @@
 ...
 ```
 
-<<<<<<< HEAD
-Take a look at the default custom login page code to get a glimpse of the available configuration options.
-
-=======
->>>>>>> 986b375e
 ### Using Auth0.js in a hosted login page
 
 When customizing the hosted login page you might want to use [Auth0.js](/libraries/auth0js) along with [Lock](/libraries/lock) (or instead of Lock) to perform authentication tasks, such as building an authorization URL to take the user to a specific connection, or logging in the user with credentials obtained from input elements in the HTML. When doing so, make sure to provide all the parameters provided in `config.internalOptions`.
@@ -108,37 +98,6 @@
 This example builds a link that takes the user directly to a specific connection, using [Auth0.js v8](/libraries/auth0js):
 
 ```html
-<<<<<<< HEAD
-  [...]
-  <a id="direct-link" href="">A direct link to the IdP</a>
-  <script src="https://cdn.auth0.com/js/auth0/8.3.0/auth0.min.js"></script>
-  <script src="https://cdn.jsdelivr.net/lodash/4.17.4/lodash.core.min.js"></script>
-  <script src="https://cdn.auth0.com/js/lock/10.11/lock.js"></script>
-  <script>
-    // standard config decoding as in the default template
-    var config = JSON.parse(decodeURIComponent(escape(window.atob('@@config@@'))));
-
-    // builds an Auth0.js instance using config options
-    var authClient = new auth0.Authentication({
-      domain:       config.auth0Domain,
-      clientID:     config.clientID,
-      _disableDeprecationWarnings: true,
-      redirectUri: config.callbackURL,
-      responseType: config.extraParams.response_type ||
-        config.callbackOnLocationHash ? 'token' : 'code'
-    });
-
-    // build an authorize URL specifying a connection
-    var buildDirectAuthUrl = function(connectionName) {
-      // using lodash to extend config.internalOptions with the connectionName
-      var options = _.extend({}, config.internalOptions, {
-        connection: connectionName
-      });
-      return authClient.buildAuthorizeUrl(options);
-    };
-
-    window.getElementById('direct-link').href = buildDirectAuthUrl("my-idp-connection");
-=======
 [...]
 <a id="direct-link" href="">A direct link to the IdP</a>
 <script src="https://cdn.auth0.com/js/auth0/8.3.0/auth0.min.js"></script>
@@ -168,7 +127,6 @@
   };
 
   window.getElementById('direct-link').href = buildDirectAuthUrl("my-idp-connection");
->>>>>>> 986b375e
 ```
 
 This example shows a very simple username/password form, using [Auth0.js v7](/libraries/auth0js/v7) instead of Lock:
