--- conflicted
+++ resolved
@@ -156,12 +156,7 @@
 
 ## Keep Reading
 
-<<<<<<< HEAD
-- [Refresh Toekns](/tokens/concepts/refresh-token)
-=======
-::: next-steps
 - [Refresh Tokens](/tokens/concepts/refresh-token)
->>>>>>> 42af68a2
 - [How to configure an API in Auth0](/apis)
 - [Application Authentication for Server-side Web Apps](/application-auth/server-side-web)
 - [Tokens](/tokens)