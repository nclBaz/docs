--- conflicted
+++ resolved
@@ -80,13 +80,8 @@
 ::: panel Consent can't be skipped on localhost
 Note that this option only allows __verifiable__ first-party applications to skip consent at the moment. As `localhost` is never a verifiable first-party (because any malicious application may run on `localhost` for a user), Auth0 will always display the consent dialog for applications running on `localhost` regardless of whether they are marked as first-party applications. During development, you can work around this by modifying your `/etc/hosts` file to add an entry such as the following:
 
-<<<<<<< HEAD
-```
+```text
 127.0.0.1       myapp.example
-=======
-```text
-127.0.0.1       myapp.dev
->>>>>>> 88438bd1
 ```
 
 Once you do this, remember to update your application configuration URLs, such as the **Allowed Callback URLs** (found in [Dashboard > Applications > Settings](${manage_url}/#/applications/${account.clientId}/settings)), and the callback URL you configured in your application, to match the updated domain-mapping.
