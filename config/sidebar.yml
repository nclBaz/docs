## ------------------------------------------------------------
## Sidebar Nav Configuration
## This document contains configuration for the sidebar
##
## ------------------------------------------------------------

articles:

## ------------------------------------------------------------
## Get Started
## ------------------------------------------------------------

  - title: "Get Started"
    url: "/getting-started"
    children:

      - title: "Auth0 Overview"
        url: "/getting-started/overview"

      - title: "Learn the Basics"
        url: "/getting-started/the-basics"

      - title: "Dashboard Overview"
        url: "/getting-started/dashboard-overview"

      - title: "Create a Tenant"
        url: "/getting-started/create-tenant"

      - title: "Set Up An App"
        url: "/getting-started/set-up-app"
        children:

          - title: "Regular Web App"
            url: "/dashboard/guides/applications/register-app-regular-web"

          - title: "Native App"
            url: "/dashboard/guides/applications/register-app-native"

          - title: "Single-Page App"
            url: "/dashboard/guides/applications/register-app-spa"

          - title: "Backend/Service"
            url: "/dashboard/guides/applications/register-app-m2m"

      - title: "Set Up an API"
        url: "/getting-started/set-up-api"

      - title: "Set Up Multiple Environments"
        url: "/dev-lifecycle/setting-up-env"
        hidden: true

      - title: "Deployment Models"
        url: "/getting-started/deployment-models"

## ------------------------------------------------------------
## Architecture Scenarios
## ------------------------------------------------------------

  - title: Architecture Scenarios
    url: /architecture-scenarios

    children:

      - title: Business to Consumer
        url: /architecture-scenarios/b2c
        children:
            - title: Architecture
              url: /architecture-scenarios/implementation/b2c/b2c-architecture

            - title: Provisioning
              url: /architecture-scenarios/implementation/b2c/b2c-provisioning

            - title: Authentication
              url: /architecture-scenarios/implementation/b2c/b2c-authentication

            - title: Branding
              url: /architecture-scenarios/implementation/b2c/b2c-branding

            - title: Deployment Automation
              url: /architecture-scenarios/implementation/b2c/b2c-deployment

            - title: Quality Assurance
              url: /architecture-scenarios/implementation/b2c/b2c-qa

            - title: Profile Management
              url: /architecture-scenarios/implementation/b2c/b2c-profile-mgmt

            - title: Authorization
              url: /architecture-scenarios/implementation/b2c/b2c-authorization

            - title: Logout
              url: /architecture-scenarios/implementation/b2c/b2c-logout

            - title: Operations
              url: /architecture-scenarios/implementation/b2c/b2c-operations

            - title: Launch Preparation
              url: /architecture-scenarios/implementation/b2c/b2c-launch

      - title: Business to Business
        url: /architecture-scenarios/b2b
        children:
            - title: Architecture
              url: /architecture-scenarios/implementation/b2b/b2b-architecture

            - title: Provisioning
              url: /architecture-scenarios/implementation/b2b/b2b-provisioning

            - title: Authentication
              url: /architecture-scenarios/implementation/b2b/b2b-authentication

            - title: Branding
              url: /architecture-scenarios/implementation/b2b/b2b-branding

            - title: Deployment Automation
              url: /architecture-scenarios/implementation/b2b/b2b-deployment

            - title: Quality Assurance
              url: /architecture-scenarios/implementation/b2b/b2b-qa

            - title: Profile Management
              url: /architecture-scenarios/implementation/b2b/b2b-profile-mgmt

            - title: Authorization
              url: /architecture-scenarios/implementation/b2b/b2b-authorization

            - title: Logout
              url: /architecture-scenarios/implementation/b2b/b2b-logout

            - title: Operations
              url: /architecture-scenarios/implementation/b2b/b2b-operations

            - title: Launch Preparation
              url: /architecture-scenarios/implementation/b2b/b2b-launch

      - title: Business to Employees
        url: /architecture-scenarios/b2e
      # - title: SAML for Regular Web Apps
      #   url: /architecture-scenarios/web-saml

      # - title: B2B + B2E
      #   url: /architecture-scenarios/b2b-b2e

      # - title: B2E
      #   url: /architecture-scenarios/b2e

      - title: SSO for Regular Web Apps
        url: /architecture-scenarios/web-app-sso
        children:
            - title: Solution Overview
              url: /architecture-scenarios/web-app-sso/part-1

            - title: Configuration
              url: /architecture-scenarios/web-app-sso/part-2

            - title: Implementation
              url: /architecture-scenarios/web-app-sso/part-3

            - title: Conclusion
              url: /architecture-scenarios/web-app-sso/part-4

      - title: Server Application + API
        url: /architecture-scenarios/server-api
        children:
            - title: Solution Overview
              url: /architecture-scenarios/server-api/part-1

            - title: Configuration
              url: /architecture-scenarios/server-api/part-2

            - title: Implementation
              url: /architecture-scenarios/server-api/part-3

            - title: Conclusion
              url: /architecture-scenarios/server-api/part-4

      - title: SPA + API
        url: /architecture-scenarios/spa-api
        children:
            - title: Solution Overview
              url: /architecture-scenarios/spa-api/part-1

            - title: Configuration
              url: /architecture-scenarios/spa-api/part-2

            - title: Implementation
              url: /architecture-scenarios/spa-api/part-3

            - title: Conclusion
              url: /architecture-scenarios/spa-api/part-4

      - title: Mobile + API
        url: /architecture-scenarios/mobile-api
        children:
            - title: Solution Overview
              url: /architecture-scenarios/mobile-api/part-1

            - title: Configuration
              url: /architecture-scenarios/mobile-api/part-2

            - title: Implementation
              url: /architecture-scenarios/mobile-api/part-3

            - title: Conclusion
              url: /architecture-scenarios/mobile-api/part-4

      - title: Implementation Checklists
        url: /architecture-scenarios/checklists

      - title: Implementation Resources
        url: /architecture-scenarios/implementation-resources

## ------------------------------------------------------------
## LOGIN
## ------------------------------------------------------------

  - title: "Login"
    url: "/login"
    children:

      - title: "Universal Login"
        url: "/universal-login"
        children:

          - title: "New Experience"
            url: "/universal-login/new"

          - title: "Classic Experience"
            url: "/universal-login/classic"

          - title: "Password Reset"
            url: "/universal-login/password-reset"

          - title: "Multi-factor Authentication"
            url: "/universal-login/multifactor-authentication"

          - title: "Passwordless"
            url: "/dashboard/guides/universal-login/configure-login-page-passwordless"

          - title: "Error Pages"
            url: "/universal-login/error-pages"

          - title: "Text Customization"
            url: "/universal-login/text-customization"

          - title: "Internationalization"
            url: "/universal-login/i18n"

          - title: "Default Login URL"
            url: "/universal-login/default-login-url"

          - title: "Version Control"
            url: "/universal-login/version-control"

      - title: Universal vs. Embedded Login
        url: /guides/login/universal-vs-embedded

      - title: Embedded Login
        url: "/login/embedded"
        children:

          - title: Lock for Web
            url: /libraries/lock/v11

          - title: Auth0.js
            url: /libraries/auth0js/v9

          - title: Cross-Origin Authentication
            url: /cross-origin-authentication

      - title: Authentication Flows
        url: /flows
        children:

          - title: Regular Web App
            url: /flows/guides/auth-code/add-login-auth-code

          - title: Single-Page App
            url: /flows/guides/implicit/add-login-implicit

          - title: Native App
            url: /flows/guides/auth-code-pkce/add-login-auth-code-pkce

      - title: Multi-factor Authentication
        url: /mfa
        children:

          - title: Factors
            url: /mfa/concepts/mfa-factors

          - title: Enable MFA
            url: /mfa/guides/enable-mfa

          - title: Guardian
            url: /mfa/concepts/guardian
            children:

              - title: Configure Guardian
                url: /mfa/guides/guardian/configure-guardian
                hidden: true

              - title: Create Custom Enrollment Ticket
                url: /mfa/guides/guardian/create-enrollment-ticket
                hidden: true

<<<<<<< HEAD
              - title: Customize SMS or Voice Messages
                url: /mfa/guides/customize-phone-messages
                hidden: true 
=======
              - title: Customize SMS Messages
                url: /mfa/guides/guardian/customize-sms-messages
                hidden: true
>>>>>>> bef34178

              - title: Install Guardian SDK
                url: /mfa/guides/guardian/install-guardian-sdk
                hidden: true

              - title: Guardian for Android SDK
                url: /mfa/guides/guardian/guardian-android-sdk
                hidden: true

              - title: Guardian for iOS SDK
                url: /mfa/guides/guardian/guardian-ios-sdk
                hidden: true

          - title: Customize MFA
            url: /mfa/guides/customize-mfa-universal-login

          - title: Reset MFA
            url: /mfa/guides/reset-user-mfa

          - title: Step-up Authentication
            url: /mfa/concepts/step-up-authentication
            children:

              - title: For APIs
                url: /mfa/guides/configure-step-up-apis
                hidden: true

              - title: For Web Apps
                url: /mfa/guides/configure-step-up-web-apps
                hidden: true

          - title: MFA Developer Resources
            url: /mfa/concepts/mfa-developer-resources
            children:

              - title: MFA Theme Language Dictionary
                url: /mfa/references/language-dictionary
                hidden: true

              - title: MFA Widget Theme Options
                url: /mfa/references/mfa-widget-reference
                hidden: true

          - title: Troubleshoot MFA
            url: /mfa/references/troubleshoot-mfa

      - title: Silent Authentication
        url: /api-auth/tutorials/silent-authentication

      - title: Redirect After Login
        url: /users/guides/redirect-users-after-login

      - title: Logout
        url: /logout
        children:

            - title: Apps
              url: /logout/guides/logout-applications

            - title: Auth0
              url: /logout/guides/logout-auth0

            - title: Identity Providers
              url: /logout/guides/logout-idps

            - title: SAML Identity Providers
              url: /logout/guides/logout-saml-idps

            - title: Redirect After Logout
              url: /logout/guides/redirect-users-after-logout

## ------------------------------------------------------------
## Identity Providers / Connections
## ------------------------------------------------------------

  - title: Connections
    url: /connections
    children:

      - title: Social Identity Providers
        url: "/connections/identity-providers-social"

      - title: Enterprise Identity Providers
        url: "/connections/identity-providers-enterprise"

      - title: Legal Identity Providers
        url: "/connections/identity-providers-legal"

      - title: Database
        url: /connections/database
        children:

          - title: Auth0 User Store
            url: /connections/database#using-the-auth0-user-store

          - title: Your User Store
            url: /connections/database/custom-db
            children:

              - title: Overview
                url: /connections/database/custom-db/overview-custom-db-connections
                hidden: true

              - title: Create Connections
                url: /connections/database/custom-db/create-db-connections
                hidden: true

              - title: Scripts
                url: /connections/database/custom-db/templates
                hidden: true

          - title: Password Policies
            url: /connections/database/password-options

          - title: Password Strength
            url: /connections/database/password-strength

      - title: SAML Identity Providers
        url: /protocols/saml/identity-providers/

      - title: Pass Parameters to Identity Providers
        url: /connections/pass-parameters-to-idps

      - title: Passwordless
        url: /connections/passwordless
        children:
          - title: Authentication Factors
            url: /connections/passwordless
            children:
              - title: Email
                url: /connections/passwordless/guides/email-otp
              - title: Magic Link
                url: /connections/passwordless/guides/email-magic-link
              - title: SMS
                url: /connections/passwordless/guides/sms-otp
          - title: Universal Login
            url: /connections/passwordless/guides/universal-login
          - title: Embedded Login
            url: /connections/passwordless/guides/embedded-login
            children:
              - title: Passwordless APIs
                url: /connections/passwordless/reference/relevant-api-endpoints
              - title: Native Apps
                url: /connections/passwordless/guides/embedded-login-native
              - title: Web Apps
                url: /connections/passwordless/guides/embedded-login-webapps
              - title: SPAs
                url: /connections/passwordless/guides/embedded-login-spa
          - title: Best Practices
            url: /connections/passwordless/guides/best-practices

## ------------------------------------------------------------
## Authorization
## ------------------------------------------------------------

  - title: "Authorization"
    url: "/authorization"
    children:

      - title: Authorization Flows
        url: /flows
        children:

          - title: Authorization Code
            url: /flows/guides/auth-code/call-api-auth-code

          - title: Authorization Code with PKCE
            url: /flows/guides/auth-code-pkce/call-api-auth-code-pkce

          - title: Client Credentials
            url: /flows/guides/client-credentials/call-api-client-credentials

          - title: Device Authorization
            url: /flows/guides/device-auth/call-api-device-auth

          - title: Implicit
            url: /flows/guides/implicit/call-api-implicit
            children:

              - title: Mitigate Replay Attacks
                url: /api-auth/tutorials/nonce
                hidden: true

      - title: "Role-based Access Control (RBAC)"
        url: "/authorization/concepts/rbac"

      - title: "Authorization Policies"
        url: "/authorization/concepts/policies"

      - title: "Rules for Authorization Policies"
        url: "/authorization/concepts/authz-rules"

      - title: "Sample Use Cases - RBAC"
        url: "/authorization/concepts/sample-use-cases-rbac"

      - title: "Sample Use Cases - Rules"
        url: "/authorization/concepts/sample-use-cases-rules"

      - title: "Authz Core vs. Authz Extension"
        url: "/authorization/concepts/core-vs-extension"

      - title: "How to Configure Core RBAC"
        url: "/authorization/guides/how-to"
        children:

          - title: "Manage Roles"
            url: "/authorization/guides/manage-roles"

          - title: "Manage RBAC Users"
            url: "/authorization/guides/manage-users"

          - title: "Manage RBAC Permissions"
            url: "/authorization/guides/manage-permissions"

          - title: "Enable RBAC for APIs"
            url: "/dashboard/guides/apis/enable-rbac"

## ------------------------------------------------------------
## Configuration
## ------------------------------------------------------------

  - title: Configuration
    url: /configure
    children:

      - title: Tenant Configuration
        url: /dashboard/dashboard-tenant-settings
        children:

          - title: Manage Tenant Administrators
            url: /dashboard/manage-dashboard-admins

          - title: Manage Signing Keys
            url: /tokens/guides/manage-signing-keys

          - title: Configure Session Lifetime Settings
            url: /dashboard/guides/tenants/configure-session-lifetime-settings

          - title: Enable SSO for Tenants
            url: /dashboard/guides/tenants/enable-sso-tenant

          - title: Configure Device User Code Settings
            url: /dashboard/guides/tenants/configure-device-user-code-settings

          - title: Recommended Settings
            url: /best-practices/tenant-settings

          - title: Dynamic Client Registration
            url: /api-auth/dynamic-client-registration

          - title: Create Multiple Tenants
            url: /dashboard/guides/tenants/create-multiple-tenants
            hidden: true

          - title: Child Tenant Request Process
            url: /dev-lifecycle/child-tenants
            hidden: true

      - title: Application Configuration
        url: /dashboard/reference/settings-application
        children:

          - title: Enable SSO for Applications
            url: /dashboard/guides/applications/enable-sso-app

          - title: Update Grant Types
            url: /dashboard/guides/applications/update-grant-types

          - title: Android App Links
            url: /dashboard/guides/applications/enable-android-app-links

          - title: Apple Universal Links
            url: /dashboard/guides/applications/enable-universal-links

          - title: Set Up Add-ons
            url: /dashboard/guides/applications/set-up-addons

          - title: Remove Applications
            url: /dashboard/guides/applications/remove-app

          - title: Check App Type
            url: /dashboard/guides/applications/view-app-type-confidential-public

          - title: Rotate Client Secret
            url: /dashboard/guides/applications/rotate-client-secret

          - title: Wildcards for Subdomains
            url: /applications/reference/wildcard-subdomains

          - title: Recommended Settings
            url: /best-practices/application-settings

      - title: API Configuration
        url: /dashboard/reference/settings-api
        children:

          - title: Signing Algorithms
            url: /applications/concepts/signing-algorithms

          - title: Represent Multiple APIs with a Single API
            url: /api-auth/tutorials/represent-multiple-apis

          - title: Dashboard Views for APIs
            url: /dashboard/reference/views-api

      - title: Single Sign-On
        url: /sso/current
        children:

          - title: Inbound SSO
            url: /sso/current/inbound

          - title: Outbound SSO
            url: /sso/current/outbound

          - title: Relevant API Endpoints
            url: /sso/current/relevant-api-endpoints

          - title: Single Sign-On with Auth0
            url: /sso/current/sso-auth0
            hidden: true

      - title: "Anomaly Detection"
        url: "/anomaly-detection"
        children:

          - title: "Breached Password Security"
            url: "/anomaly-detection/concepts/breached-passwords"

          - title: "Set Preferences"
            url: "/anomaly-detection/guides/set-anomaly-detection-preferences"

          - title: "Customize Emails"
            url: "/anomaly-detection/guides/customize-blocked-account-emails"

          - title: "Enable/Disable Brute Force Protection"
            url: "/anomaly-detection/guides/enable-disable-brute-force-protection"

          - title: "Breached Password Triggers"
            url: "/anomaly-detection/references/breached-password-detection-triggers-actions"

          - title: "Brute-Force Protection Triggers"
            url: "/anomaly-detection/references/brute-force-protection-triggers-actions"

          - title: "View Anomaly Detection Events"
            url: "/anomaly-detection/guides/use-tenant-data-for-anomaly-detection"

      - title: SAML Configuration
        url: /protocols/saml
        children:

          - title: Overview
            url: /protocols/saml/saml-configuration

          - title: Configure Auth0 as a Service Provider
            url: /protocols/saml/saml-configuration/auth0-as-service-provider

          - title: Configure Auth0 as an Identity Provider
            url: /protocols/saml/saml-configuration/auth0-as-identity-provider

          - title: Configure Auth0 as Both Service and Identity Provider
            url: /protocols/saml/saml-configuration/auth0-as-identity-and-service-provider

          - title: SAML Design Considerations
            url: /protocols/saml/saml-configuration/design-considerations

          - title: Supported SAML Options and Bindings
            url: /protocols/saml/saml-configuration/supported-options-and-bindings

          - title: Customize SAML Assertions
            url: /protocols/saml/saml-configuration/saml-assertions

          - title: Logout
            url: /protocols/saml/saml-configuration/logout

          - title: Deprovision Users
            url: /protocols/saml/saml-configuration/deprovision-users

          - title: SAML Configurations for SSO Integrations
            url: /protocols/saml/saml-apps

          - title: Special SAML Configuration Scenarios
            url: /protocols/saml/saml-configuration/special-configuration-scenarios
            children:

              - title: IdP-Initiated Single Sign-On
                url: /protocols/saml/saml-configuration/special-configuration-scenarios/idp-initiated-sso
                hidden: true

              - title: Signing and Encrypting SAML Requests
                url: /protocols/saml/saml-configuration/special-configuration-scenarios/signing-and-encrypting-saml-requests
                hidden: true

      - title: Whitelist IP Addresses
        url: /guides/ip-whitelist

## ------------------------------------------------------------
## Manage Users
## ------------------------------------------------------------

  - title: Manage Users
    url: /users
    children:

      - title: User Profiles
        url: /users/concepts/overview-user-profile
        children:

          - title: Normalized User Profile
            url: /users/normalized/auth0

          - title: Update Profiles Using Your Database
            url: /users/guides/update-user-profiles-using-your-database

          - title: Progressive Profiling
            url: /users/concepts/overview-progressive-profiling

          - title: User Profile Structure
            url: /users/references/user-profile-structure

      - title: Metadata
        url: /users/concepts/overview-user-metadata
        children:

          - title: Manage User Metadata
            url: /users/guides/manage-user-metadata

          - title: Read Metadata
            url: /users/guides/read-metadata

          - title: Set Metadata Properties on Creation
            url: /users/guides/set-metadata-properties-on-creation

          - title: Update Metadata with the Management API
            url: /users/guides/update-metadata-properties-with-management-api

          - title: Metadata Best Practices
            url: /best-practices/metadata-best-practices

      - title: Sessions & Cookies
        url: /sessions

      - title: Using the Dashboard
        url: /users/guides/manage-users-using-the-dashboard

      - title: Using the API
        url: /users/guides/manage-users-using-the-management-api

      - title: Email Verified Usage
        url: /users/guides/email-verified

      - title: Link User Accounts
        url: /users/concepts/overview-user-account-linking
        children:

          - title: Link User Accounts
            url: /users/guides/link-user-accounts

          - title: Unlink User Accounts
            url: /users/guides/unlink-user-accounts

          - title: Link Accounts using Authentication API
            url: /users/guides/link-user-accounts-auth-api
            hidden: true

          - title: Client-Side SPA Scenario
            url: /users/references/link-accounts-client-side-scenario

          - title: Server-Side Regular Web App Scenario
            url: /users/references/link-accounts-server-side-scenario

      - title: Blacklist User Attributes
        url: /security/blacklisting-attributes

      - title: Import & Export Users
        url: /users/concepts/overview-user-migration
        children:

          - title: File Schema
            url: /users/references/bulk-import-database-schema-examples

          - title: Automatic
            url: /users/guides/configure-automatic-migration

          - title: Bulk Import
            url: /users/guides/bulk-user-imports

          - title: Bulk Export
            url: /users/guides/bulk-user-exports

          - title: User Import/Export Extension
            url: /extensions/user-import-export

          - title: Examples
            url: /users/references/user-migration-scenarios

      - title: "User Search"
        url: "/users/search/v3"
        children:

          - title: "Get Users"
            url: "/users/search/v3/get-users-endpoint"

          - title: "Get Users by Email"
            url: "/users/search/v3/get-users-by-email-endpoint"

          - title: "Get Users by ID"
            url: "/users/search/v3/get-users-by-id-endpoint"

          - title: "Sort Search Results"
            url: "/users/search/v3/sort-search-results"

          - title: "View Search Results"
            url: "/users/search/v3/view-search-results-by-page"

          - title: "Query Syntax"
            url: "/users/search/v3/query-syntax"

          - title: "Best Practices"
            url: "/best-practices/search-best-practices"

          - title: "Migrate from Search v2 to V3"
            url: "/users/search/v3/migrate-search-v2-v3"
            hidden: true

      - title: "User Search"
        url: "/users/search/v2"
        hidden: true
        children:

          - title: "Query Syntax"
            url: "/users/search/v2/query-syntax"
            hidden: true

          - title: "Best Practices"
            url: "/best-practices/search-best-practices"
            hidden: true

## ------------------------------------------------------------
## Brand & Customize
## ------------------------------------------------------------

  - title: Brand & Customize
    url: /branding-customization
    children:

      - title: Custom Domains
        url: /custom-domains
        children:

          - title: Auth0-Managed Certificates
            url: /custom-domains/auth0-managed-certificates

          - title: Self-Managed Certificates
            url: /custom-domains/self-managed-certificates
            children:

              - title: Cloudflare Reverse Proxy
                url: /custom-domains/set-up-cloudflare

              - title: Cloudfront Reverse Proxy
                url: /custom-domains/set-up-cloudfront

              - title: Azure CDN Reverse Proxy
                url: /custom-domains/set-up-azure-cdn

          - title: Specific Features
            url: /custom-domains/additional-configuration

          - title: Troubleshooting
            url: /custom-domains/troubleshoot

      - title: Email
        url: /email
        children:

          - title: Custom Email Handling
            url: /email/custom

          - title: Customizing Your Emails
            url: /email/templates

          - title: Use your own SMTP Email Provider
            url: /email/providers

          - title: Liquid Syntax in Email Templates
            url: /email/liquid-syntax

          - title: Set up a Test SMTP Provider
            url: /email/testing

      - title: Consent Prompt
        url: /scopes/current/guides/customize-consent-prompt

      - title: Internationalization
        url: /i18n

## ------------------------------------------------------------
## Rules
## ------------------------------------------------------------

  - title: Rules
    url: /rules
    children:

      - title: Create a New Rule
        url: /dashboard/guides/rules/create-rules

      - title: Rules Use Cases
        url: /rules/references/use-cases

      - title: Store Configuration for Rules
        url: /rules/guides/configuration

      - title: Cache Expensive Resources
        url: /rules/guides/cache-resources

      - title: Debug Rules
        url: /rules/guides/debug

      - title: Management API in Rules
        url: /rules/guides/management-api

      - title: Metadata in Rules
        url: /rules/guides/metadata

      - title: Redirect Users from Rules
        url: /rules/guides/redirect

      - title: User Object
        url: /rules/references/user-object

      - title: Context Object
        url: /rules/references/context-object

      - title: Available Node.js Modules
        url: /rules/references/modules

      - title: Deploy Rules with Bitbucket
        url: /extensions/bitbucket-deploy
        hidden: true

      - title: Deploy Rules with GitLab
        url: /extensions/gitlab-deploy
        hidden: true

      - title: Deploy Rules with Github
        url: /extensions/github-deploy
        hidden: true

## ------------------------------------------------------------
## Hooks
## ------------------------------------------------------------

  - title: Hooks
    url: /hooks
    children:

      - title: Create Hooks
        url: /hooks/create

      - title: Update Hooks
        url: /hooks/update

      - title: Delete Hooks
        url: /hooks/delete

      - title: Enable/Disable Hooks
        url: /hooks/enable-disable

      - title: View Hooks
        url: /hooks/view

      - title: View Logs
        url: /hooks/view-logs

      - title: Extensibility Points
        url: /hooks/extensibility-points
        children:

        - title: Client Credentials Exchange
          url: /hooks/extensibility-points/client-credentials-exchange

        - title: Post-Change Password
          url: /hooks/extensibility-points/post-change-password

        - title: Post-User Registration
          url: /hooks/extensibility-points/post-user-registration

        - title: Pre-User Registration
          url: /hooks/extensibility-points/pre-user-registration

        - title: Send Phone Message
          url: /hooks/extensibility-points/send-phone-message

      - title: Hook Secrets
        url: /hooks/secrets
        children:

          - title: Create Secrets
            url: /hooks/secrets/create

          - title: Update Secrets
            url: /hooks/secrets/update

          - title: Delete Secrets
            url: /hooks/secrets/delete

          - title: View Secrets
            url: /hooks/secrets/view

## ------------------------------------------------------------
## Extensions
## ------------------------------------------------------------

  - title: Extensions
    url: /extensions
    children:

      - title: Authorization Extension
        url: /extensions/authorization-extension/v2

      - title: Delegated Administration
        url: /extensions/delegated-admin/v3

      - title: Custom Social Connections
        url: /extensions/custom-social-extensions

      - title: SSO Dashboard Extension
        url: /extensions/sso-dashboard

      - title: Authentication API Webhooks
        url: /extensions/authentication-api-webhooks

      - title: Management API Webhooks
        url: /extensions/management-api-webhooks

      - title: GitHub Deployments
        url: /extensions/github-deploy

      - title: Bitbucket Deployments
        url: /extensions/bitbucket-deploy

      - title: GitLab Deployments
        url: /extensions/gitlab-deploy

      - title: Visual Studio Team Services Deployments
        url: /extensions/visual-studio-team-services-deploy

      - title: Authentication API Debugger
        url: /extensions/authentication-api-debugger

      - title: AD/LDAP Connector Health Monitor
        url: /extensions/adldap-connector

      - title: Real-time Webtask Logs
        url: /extensions/realtime-webtask-logs

      - title: Auth0 Logs to Application Insights
        url: /extensions/application-insight

      - title: Auth0 Logs to AWS Cloudwatch
        url: /extensions/cloudwatch

      - title: Auth0 Logs to Azure Blob Storage
        url: /extensions/azure-blog-storage

      - title: Auth0 Logs to Logentries
        url: /extensions/logentries

      - title: Auth0 Logs to Loggly
        url: /extensions/loggly

      - title: Auth0 Logs to Logstash
        url: /extensions/logstash

      - title: Auth0 Logs to Mixpanel
        url: /extensions/mixpanel

      - title: Auth0 Logs to Papertrail
        url: /extensions/papertrail

      - title: Auth0 Logs to Sumo Logic
        url: /extensions/sumologic

      - title: Auth0 Logs to Splunk
        url: /extensions/splunk

      - title: Add-ons
        url: /addons

## ------------------------------------------------------------
## Integrations
## ------------------------------------------------------------

  - title: Integrations
    url: /integrations
    children:

      - title: Analytics
        url: /analytics
        hidden: true
        children:

          - title: Facebook Analytics
            url: /analytics/guides/facebook-analytics
            hidden: true

          - title: Google Analytics
            url: /analytics/guides/google-analytics
            hidden: true

      - title: Amazon Web Services (AWS)
        url: /integrations/aws

      - title: AWS API Gateway
        url: /integrations/aws-api-gateway/custom-authorizers

      - title: Azure API Management
        url: /integrations/azure-api-management

      - title: Google Cloud Endpoints
        url: /integrations/google-cloud-platform

      - title: Single Sign-On
        url: /integrations/sso
        children:

          - title: Active Directory RMS
            url: /integrations/sso/ad-rms

          - title: Box
            url: /integrations/sso/box

          - title: CloudBees
            url: /integrations/sso/cloudbees

          - title: Concur
            url: /integrations/sso/concur

          - title: Dropbox
            url: /integrations/sso/dropbox

          - title: Microsoft Dynamics CRM
            url: /integrations/sso/dynamics-crm

          - title: Adobe Echosign
            url: /integrations/sso/echosign

          - title: Egnyte
            url: /integrations/sso/egnyte

          - title: New Relic
            url: /integrations/sso/new-relic

          - title: Office 365
            url: /integrations/sso/office-365

          - title: Salesforce
            url: /integrations/sso/salesforce

          - title: Sentry
            url: /integrations/sso/sentry

          - title: SharePoint
            url: /integrations/sso/sharepoint

          - title: Slack
            url: /integrations/sso/slack

          - title: SpringCM
            url: /integrations/sso/springcm

          - title: Zendesk
            url: /integrations/sso/zendesk

          - title: Zoom
            url: /integrations/sso/zoom

      - title: Marketing
        url: /integrations/marketing
        children:

          - title: Adobe Campaign
            url: /integrations/marketing/adobe-campaign

          - title: Alterian
            url: /integrations/marketing/alterian

          - title: Constant Contact
            url: /integrations/marketing/constant-contact

          - title: Oracle Eloqua
            url: /integrations/marketing/eloqua

          - title: MailChimp
            url: /integrations/marketing/mailchimp

          - title: Marketo
            url: /integrations/marketing/marketo

          - title: Sailthru
            url: /integrations/marketing/sailthru

          - title: Salesforce
            url: /integrations/marketing/salesforce

          - title: Salesforce Marketing Cloud
            url: /integrations/marketing/salesforce-marketing-cloud

          - title: Watson Campaign Automation
            url: /integrations/marketing/watson-campaign-automation

## ------------------------------------------------------------
## Logs
## ------------------------------------------------------------

  - title: Logs
    url: /logs
    children:

      - title: Log Streams
        url: /logs/streams
        children:

          - title: HTTP Event Streams
            url: /logs/streams/http-event

          - title: HTTP Stream to Slack Example
            url: /logs/streams/http-event-to-slack

          - title: AWS EventBridge
            url: /logs/streams/aws-eventbridge

          - title: Datadog Event Streams
            url: /logs/streams/datadog

          - title: Azure Event Grid Streams
            url: /logs/streams/azure-event-grid


      - title: Log Data Retention
        url: /logs/references/log-data-retention


      - title: View Log Data in the Dashboard
        url: /logs/guides/view-log-data-dashboard

      - title: Log Event Filters
        url: /logs/references/log-event-filters

      - title: Retrieve Logs Using the Management API
        url: /logs/guides/retrieve-logs-mgmt-api

      - title: Log Event Type Codes
        url: /logs/references/log-event-type-codes

      - title: Log Search Query Syntax
        url: /logs/references/query-syntax

      - title: Log Usage Examples
        url: /logs/concepts/logs-admins-devs

      - title: Migrate from Logs Search v2 to v3
        url: /monitor/logs/guides/migrate-logs-v2-v3
        hidden: true

## ------------------------------------------------------------
## Monitor
## ------------------------------------------------------------

  - title: Monitor
    url: /monitoring
    children:

      - title: Check Auth0 Status
        url: /monitoring/guides/check-status

      - title: Check Supporting Services Status
        url: /monitoring/guides/test-testall-endpoints

      - title: Check External Services Status
        url: /monitoring/guides/check-external-services

      - title: Monitor Applications
        url: /monitoring/guides/monitor-applications

      - title: Monitor Using SCOM
        url: /monitoring/guides/monitor-using-SCOM

      - title: Monitoring the AD/LDAP Connector with System Center Operations Manager
        url: /connector/scom-monitoring
        hidden: true

      - title: AD/LDAP Connector Health Monitor
        url: /extensions/adldap-connector
        hidden: true

      - title: Send Events to Keen
        url: /monitoring/guides/send-events-to-keenio
        hidden: true

      - title: Send Events to Segment
        url: /monitoring/guides/send-events-to-segmentio
        hidden: true

      - title: Send Events to Splunk
        url: /monitoring/guides/send-events-to-splunk
        hidden: true

      - title: Track New Leads in Salesforce
        url: /monitoring/guides/track-leads-salesforce
        hidden: true

      - title: Track New Sign-ups in Salesforce
        url: /monitoring/guides/track-signups-salesforce
        hidden: true

## ------------------------------------------------------------
## Deploy
## ------------------------------------------------------------

  - title: Deploy
    url: /deploy
    children:
      - title: Deployment Options
        url: /getting-started/deployment-models

      - title: Deploy Checklist
        url: /deploy/checklist

      - title: "Pre-Deployment"
        url: "/pre-deployment"
        children:

          - title: "Run Checks"
            url: "/pre-deployment/how-to-run-test"

          - title: "Pre-Launch Tips"
            url: "/pre-deployment/prelaunch-tips"

      - title: "Deploy CLI Tool"
        url: "/extensions/deploy-cli"
        children:

          - title: "Install Deploy CLI"
            url: "/extensions/deploy-cli/guides/install-deploy-cli"

          - title: "Call Deploy CLI"
            url: "/extensions/deploy-cli/guides/call-deploy-cli-programmatically"

          - title: "Incorporate into Build"
            url: "/extensions/deploy-cli/guides/incorporate-deploy-cli-into-build-environment"

          - title: "Import/Export Directory Structure"
            url: "/extensions/deploy-cli/guides/import-export-directory-structure"

          - title: "Import/Export YAML File"
            url: "/extensions/deploy-cli/guides/import-export-yaml-file"

          - title: "Environment Variables"
            url: "/extensions/deploy-cli/references/environment-variables-keyword-mappings"

          - title: "Deploy CLI Options"
            url: "/extensions/deploy-cli/references/deploy-cli-options"

          - title: "What's New"
            url: "/extensions/deploy-cli/references/whats-new"
            hidden: true

          - title: "Troubleshoot Deploy CLI"
            url: "/extensions/deploy-cli/references/troubleshooting"
            hidden: true

## ------------------------------------------------------------
## Troubleshoot
## ------------------------------------------------------------

  - title: Troubleshoot
    url: /troubleshoot
    children:

      - title: Basic Issues
        url: /troubleshoot/concepts/basics
        children:

          - title: Verify Platform
            url: /troubleshoot/guides/verify-platform

          - title: Verify Connections
            url: /troubleshoot/guides/verify-connections

          - title: Verify Domain
            url: /troubleshoot/guides/verify-domain

          - title: Verify Rules
            url: /troubleshoot/guides/verify-rules

          - title: Check Error Messages
            url: /troubleshoot/guides/check-error-messages
            children:

              - title: Deprecation Errors
                url: "/troubleshoot/guides/check-deprecation-errors"
                hidden: true

      - title: Authentication Issues
        url: /troubleshoot/concepts/auth-issues
        children:

          - title: API Calls
            url: /troubleshoot/guides/check-api-calls

          - title: Login and Logout Issues
            url: /troubleshoot/guides/check-login-logout-issues

          - title: User Profiles
            url: /troubleshoot/guides/check-user-profiles

          - title: RBAC
            url: /authorization/concepts/troubleshooting

          - title: MFA
            url: /mfa/references/troubleshooting

          - title: SAML
            url: /protocols/saml/saml-configuration/troubleshoot

          - title: Authorization Extension
            url: /extensions/authorization-extension/v2/troubleshooting

      - title: Integration and Extensibility Issues
        url: /troubleshoot/concepts/integration-extensibility-issues
        children:

          - title: Test Partner Connections
            url: /connections/how-to-test-partner-connection

          - title: Sign in With Apple
            url: "/connections/apple-siwa/troubleshooting"

          - title: Custom Databases
            url: /connections/database/custom-db/error-handling

          - title: Active Directory/LDAP Connector
            url: /connector/troubleshooting

          - title: Extensions
            url: /extensions/troubleshoot

          - title: Auth0 PHP SDK
            url: /libraries/auth0-php/troubleshooting

      - title: Generate and Analyze HAR Files
        url: /troubleshoot/guides/generate-har-files

      - title: Authentication API Debugger
        url: /extensions/authentication-api-debugger


  # - title: "Applications"
  #   url: "/applications"
  #   children:

  #     - title: Grant Types
  #       url: "/applications/concepts/application-grant-types"

  #     - title: "Available Grant Types"
  #       url: "/applications/reference/grant-types-available"

  # - title: "Authentication"
  #   url: "/application-auth/current"
  #   children:

  #     - title: "Native/Mobile Apps"
  #       url: "/flows/guides/auth-code-pkce/add-login-auth-code-pkce"

  #     - title: "Single-Page Apps"
  #       url: "/flows/guides/implicit/add-login-implicit"

  #     - title: "Regular Web Apps"
  #       url: "/flows/guides/auth-code/add-login-auth-code"

  #     - title: "Old-Current"
  #       url: "/application-auth/current"
  #       hidden: true
  #       children:
  #         - title: "Server-side App"
  #           url: "/application-auth/current/server-side-web"
  #           hidden: true

  #         - title: "Client-side App"
  #           url: "/application-auth/current/client-side-web"
  #           hidden: true

  #         - title: "Mobile App"
  #           url: "/application-auth/current/mobile-desktop"
  #           hidden: true

  #     - title: "Legacy"
  #       url: "/application-auth/legacy"
  #       hidden: true
  #       children:
  #         - title: "Server-side App"
  #           url: "/application-auth/legacy/server-side-web"
  #           hidden: true

  #         - title: "Client-side App"
  #           url: "/application-auth/legacy/client-side-web"
  #           hidden: true

  #         - title: "Mobile App"
  #           url: "/application-auth/legacy/mobile-desktop"
  #           hidden: true

  # - title: "APIs"
  #   url: "/apis"
  #   children:

  #     - title: "Overview"
  #       url: "/apis"

  #     - title: "Authorization API Index"
  #       url: "/api-auth"

  #     - title: "OIDC Adoption Guide"
  #       url: "/api-auth/tutorials/adoption"

  #     - title: "Which OAuth Flow to Use"
  #       url: "/api-auth/which-oauth-flow-to-use"

  #     - title: "APIs & Mobile Apps"
  #       url: "/flows/concepts/auth-code-pkce"

  #     - title: "APIs & Single-Page Apps"
  #       url: "/flows/concepts/implicit"

  #     - title: "APIs & Regular Web Apps"
  #       url: "/flows/concepts/auth-code"

  #     - title: "APIs & M2M Apps"
  #       url: "/flows/concepts/client-credentials"

  #     - title: "APIs & Devices"
  #       url: "/flows/concepts/device-auth"

  #     - title: "APIs & Server-side Apps"
  #       url: "/api-auth/grant/authorization-code"
  #       hidden: true

  #     - title: "APIs & Mobile Apps"
  #       url: "/api-auth/grant/authorization-code-pkce"
  #       hidden: true

  #     - title: "APIs & Client-side Apps"
  #       url: "/api-auth/grant/implicit"
  #       hidden: true

  #     - title: "APIs & CLIs"
  #       url: "/api-auth/grant/client-credentials"
  #       hidden: true

  #     - title: "APIs & Trusted Applications"
  #       url: "/api-auth/grant/password"

  #     - title: "Dynamic Client Registration"
  #       url: "/api-auth/dynamic-client-registration"

  #     - title: "Verify Access Tokens"
  #       url: "/tokens/guides/validate-access-tokens"

  - title: "Private Cloud Deployments"
    url: "/private-cloud"
    children:
      - title: Enterprise Support
        url: /onboarding/enterprise-support

      - title: Release Notes
        url: https://auth0.com/releases/
        external: true
        forceFullReload: true

      - title: Private Cloud
        url: /private-cloud/standard-private-cloud

      - title: Managed Private Cloud
        url: /private-cloud/managed-private-cloud
        children:

          - title: Managed Private Cloud Zones
            url: /private-cloud/managed-private-cloud/zones

      - title: Add-Ons for Private Cloud Deployments
        url: /private-cloud/add-ons

      - title: Custom Domain Migration
        url: /private-cloud/custom-domain-migration

      - title: Onboarding
        url: /private-cloud/onboarding
        children:

          - title: Private Cloud Onboarding
            url: /private-cloud/onboarding/private-cloud

          - title: Managed Private Cloud Onboarding
            url: /private-cloud/onboarding/managed-private-cloud

  # - title: "Protocols"
  #   url: "/protocols"
  #   children:

  #     - title: "OAuth 2.0"
  #       url: "/protocols/oauth2"
  #       children:

  #       - title: "State Parameter"
  #         url: "/protocols/oauth2/oauth-state"
  #         hidden: true

  #     - title: "OpenID Connect"
  #       url: "/protocols/oidc"

  #     - title: "SAML"
  #       url: "/protocols/saml"

  #     - title: "WS-Fed"
  #       url: "/protocols/ws-fed"

  #     - title: "LDAP"
  #       url: "/protocols/ldap"

  - title: "Product Lifecycle"
    url: "/product-lifecycle"
    children:
      - title: "Product Release Stages"
        url: "/product-lifecycle/product-release-stages"

      - title: "Migration Process"
        url: "/product-lifecycle/migration-process"

      - title: "Active Migrations"
        url: "/product-lifecycle/migrations"

  - title: "Security"
    url: "/security"
    children:

      - title: "Bulletins"
        url: "/security/bulletins"
        children:
          - title: "CVE 2018-6874"
            url: "/security/bulletins/cve-2018-6874"
            hidden: true

          - title: "CVE 2018-6873"
            url: "/security/bulletins/cve-2018-6873"
            hidden: true

          - title: "CVE 2018-7307"
            url: "/security/bulletins/cve-2018-7307"
            hidden: true

          - title: "CVE 2017-16897"
            url: "/security/bulletins/cve-2017-16897"
            hidden: true

          - title: "CVE 2017-17068"
            url: "/security/bulletins/cve-2017-17068"
            hidden: true

      - title: "Tokens"
        url: "/tokens"
        children:

          - title: "ID Tokens"
            url: "/tokens/concepts/id-tokens"
            children:

              - title: "Get ID Tokens"
                url: "/tokens/guides/get-id-tokens"
                hidden: true

              - title: "Validate ID Tokens"
                url: "/tokens/guides/validate-id-tokens"
                hidden: true

              - title: "ID Token Structure"
                url: "/tokens/references/id-token-structure"
                hidden: true

          - title: "Access Tokens"
            url: "/tokens/concepts/access-tokens"
            children:

              - title: "IDP Access Tokens"
                url: "/tokens/concepts/idp-access-tokens"
                hidden: true

              - title: "Get Access Tokens"
                url: "/tokens/guides/get-access-tokens"
                hidden: true

              - title: "Use Access Tokens"
                url: "/tokens/guides/use-access-tokens"
                hidden: true

              - title: "Validate Access Tokens"
                url: "/tokens/guides/validate-access-tokens"
                hidden: true

          - title: "Refresh Tokens"
            url: "/tokens/concepts/refresh-tokens"
            children:

              - title: "Get Refresh Tokens"
                url: "/tokens/guides/get-refresh-tokens"
                hidden: true

              - title: "Use Refresh Tokens"
                url: "/tokens/guides/use-refresh-tokens"
                hidden: true

              - title: "Revoke Refresh Tokens"
                url: "/tokens/guides/revoke-refresh-tokens"
                hidden: true

          - title: "Refresh Token Rotation"
            url: "/tokens/concepts/refresh-token-rotation"
            children:

              - title: "Configure Refresh Token Rotation"
                url: "/tokens/guides/configure-refresh-token-rotation"
                hidden: true

              - title: "Use Refresh Token Rotation"
                url: "/tokens/guides/use-refresh-token-rotation"
                hidden: true

              - title: "Disable Refresh Token Rotation"
                url: "/tokens/guides/disable-refresh-token-rotation"
                hidden: true

          - title: "Delegation Tokens"
            url: "/tokens/concepts/delegation-tokens"
            hidden: true

          - title: "JSON Web Tokens"
            url: "/tokens/concepts/jwts"
            hidden: true
            children:

              - title: "Validate JSON Web Tokens"
                url: "/tokens/guides/validate-jwts"
                hidden: true

              - title: "JSON Web Key Sets"
                url: "/tokens/concepts/jwks"
                hidden: true
                children:

                  - title: "Locate JSON Web Key Sets"
                    url: "/tokens/guides/locate-jwks"
                    hidden: true

                  - title: "JSON Web Key Set Properties"
                    url: "/tokens/references/jwks-properties"
                    hidden: true

              - title: "JSON Web Token Claims"
                url: "/tokens/concepts/jwt-claims"
                hidden: true
                children:

                  - title: "Create Namespaced Custom Claims"
                    url: "/tokens/guides/create-namespaced-custom-claims"
                    hidden: true

              - title: "Signing Algorithms"
                url: "/tokens/concepts/signing-algorithms"
                hidden: true

              - title: "JSON Web Token Structure"
                url: "/tokens/references/jwt-structure"
                hidden: true

          - title: "Token Storage"
            url: "/tokens/concepts/token-storage"

          - title: "Revoke Tokens"
            url: "/tokens/guides/revoke-tokens"

      - title: "Cookies"
        url: "/sessions/concepts/cookies"

      - title: "Common Threats"
        url: "/security/common-threats"

      - title: "Blacklist User Attributes"
        url: "/security/blacklisting-attributes"

  - title: "Data Privacy"
    url: "/compliance"
    children:
      - title: "GDPR"
        url: "/compliance/gdpr"
        children:
          - title: "Terminology"
            hidden: true
            url: "/compliance/gdpr/definitions"

          - title: "Summary"
            hidden: true
            url: "/compliance/gdpr/gdpr-summary"

          - title: "Roles and Responsibilities"
            hidden: true
            url: "/compliance/gdpr/roles-responsibilities"

          - title: "Auth0 Data Processing"
            hidden: true
            url: "/compliance/gdpr/data-processing"

          - title: "How Auth0 can help"
            url: "/compliance/gdpr/features-aiding-compliance"
            children:

              - title: "User Consent"
                hidden: true
                url: "/compliance/gdpr/features-aiding-compliance/user-consent"
                children:

                  - title: "Track Consent with Lock"
                    hidden: true
                    url: "/compliance/gdpr/features-aiding-compliance/user-consent/track-consent-with-lock"

                  - title: "Track Consent with custom UI"
                    hidden: true
                    url: "/compliance/gdpr/features-aiding-compliance/user-consent/track-consent-with-custom-ui"

              - title: "Access, correct, and erase data"
                hidden: true
                url: "/compliance/gdpr/features-aiding-compliance/right-to-access-data"

              - title: "Data Minimization"
                hidden: true
                url: "/compliance/gdpr/features-aiding-compliance/data-minimization"

              - title: "Data Portability"
                hidden: true
                url: "/compliance/gdpr/features-aiding-compliance/data-portability"

              - title: "Protect and secure user data"
                hidden: true
                url: "/compliance/gdpr/features-aiding-compliance/protect-user-data"

          - title: "Security Advice"
            hidden: true
            url: "/compliance/gdpr/security-advice-for-customers"

  - title: "Best Practices"
    url: "/best-practices"
    children:
      - title: "General Usage and Operations"
        url: "/best-practices/operations"

      - title: "Application Settings"
        url: "/best-practices/application-settings"
        hidden: true

      - title: "Connection Settings"
        url: "/best-practices/connection-settings"

      - title: "Custom Databases and Scripts"
        url: "/best-practices/custom-db-connections"
        children:
          - title: "Custom Database Connection Anatomy"
            url: "/best-practices/custom-db-connections/anatomy"
            hidden: true

          - title: "Custom Database Action Script Size"
            url: "/best-practices/custom-db-connections/size"
            hidden: true

          - title: "Custom Database Action Script Environment"
            url: "/best-practices/custom-db-connections/environment"
            hidden: true

          - title: "Error Handling"
            url: "/best-practices/error-handling"
            hidden: true

          - title: "Debugging"
            url: "/best-practices/debugging"
            hidden: true

          - title: "Testing"
            url: "/best-practices/testing"
            hidden: true

          - title: "Deployment"
            url: "/best-practices/deployment"
            hidden: true

          - title: "Performance"
            url: "/best-practices/performance"
            hidden: true

          - title: "Security"
            url: "/best-practices/custom-db-connections/security"
            hidden: true

      - title: "Metadata"
        url: "/best-practices/metadata-best-practices"

      - title: "Rules"
        url: "/best-practices/rules"

      - title: "Search"
        url: "/best-practices/search-best-practices"

      - title: "Tenant Settings"
        url: "/best-practices/tenant-settings"
        hidden: true

      - title: "Tokens"
        url: "/best-practices/token-best-practices"

      - title: "User Data Storage"
        url: "/best-practices/user-data-storage-best-practices"

  - title: "Support"
    url: "/support"
    children:
      - title: "Support Options"
        url: "/support"

      - title: "Support Matrix"
        url: "/support/matrix"

      - title: "SLA"
        url: "/support/sla"

      - title: "Tickets"
        url: "/support/tickets"

      - title: "Manage Subscription"
        url: "/support/subscription"

      - title: "Operational Policies"
        url: "/policies"
        children:
          - title: "Billing"
            url: "/policies/billing"

          - title: "Dashboard Authentication"
            url: "/policies/dashboard-authentication"

          - title: "Data Export"
            url: "/policies/data-export"

          - title: "Data Transfer"
            url: "/policies/data-transfer"

          - title: "Endpoints"
            url: "/policies/endpoints"

          - title: "Load Testing"
            url: "/policies/load-testing"

          - title: "Penetration Testing"
            url: "/policies/penetration-testing"

          - title: "Rate Limits"
            url: "/policies/rate-limits"
            children:

              - title: "Legacy Rate Limits"
                url: "/policies/legacy-rate-limits"
                hidden: true

              - title: "Managment API Endpoint Rate Limits"
                url: "/policies/rate-limits-mgmt-api"
                hidden: true

              - title: "Authentication API Endpoint Rate Limits"
                url: "/policies/rate-limits-mgmt-api"
                hidden: true

          - title: "Entity Limits"
            url: "/policies/entity-limits"

          - title: "Restore Deleted Tenant"
            url: "/policies/restore-deleted-tenant"

          - title: "Unsupported Requests"
            url: "/policies/unsupported-requests"

  - title: "Professional Services"
    url: "/services"
    children:
      - title: "Discover & Design"
        url: "/services/discover-and-design"

      - title: "Implement"
        url: "/services/implement"

      - title: "Maintain and Improve"
        url: "/services/maintain-and-improve"

      - title: "Packages"
        url: "/services/packages"

      - title: "Architectural Design Sessions"
        url: "/services/architectural-design"
        hidden: true

      - title: "Performance and Scalability"
        url: "/services/performance-scalability"
        hidden: true

      - title: "Scenario guidance"
        url: "/services/scenario-guidance"
        hidden: true

      - title: "Code Review"
        url: "/services/code-review"
        hidden: true

      - title: "Pair Programming"
        url: "/services/pair-programming"
        hidden: true

      - title: "Private Cloud reconfiguration"
        url: "/services/private-cloud-configuration"
        hidden: true

      - title: "Auth0 Introduction"
        url: "/services/auth0-introduction"
        hidden: true

      - title: "Auth0 Advanced Topics"
        url: "/services/auth0-advanced"
        hidden: true

      - title: "Private Cloud Management Workshop"
        url: "/services/private-cloud-management"
        hidden: true

## ------------------------------------------------------------
## About Auth0
## ------------------------------------------------------------

  # - title: About Auth0
  #   url: /about-auth0
  #   children:

  #     - title: Overview
  #       url: /about-auth0/overview

  #     - title: The Basics
  #       url: /about-auth0/the-basics

  #     - title: Auth0 & Data Privacy
  #       url: /about-auth0/auth0-and-data-privacy

  #     - title: Change Log
  #       external: true
  #       forceFullReload: true
  #       url: "https://auth0.com/changelog"

  - title: Auth0 Community
    external: true
    forceFullReload: true
    url: "https://community.auth0.com/"

  - title: Auth0 Blog
    external: true
    forceFullReload: true
    url: "https://auth0.com/blog/"


apis:

  - title: "Overview"
    url: "/api/info"

  - title: "Testing with Postman"
    url: "/api/postman"

  - title: Authentication API
    url: "/api/authentication"
    external: true
    forceFullReload: true

  - title: Management API
    url: "/api/management/v2/tokens"
    forceFullReload: true
    expanded: 1
    children:

      - title: API Tokens
        url: "/api/management/v2/tokens"
        forceFullReload: true
        children:
        - title: Changes
          url: "/api/management/v2/tokens-flows"

      - title: Changes in v2
        url: "/api/management/v2/changes"
        forceFullReload: true

      - title: API Explorer
        url: "/api/management/v2/"
        forceFullReload: true
        external: true

libraries:

  - title: "Overview"
    url: "/libraries"

  - title: "Auth0 Single Page App SDK"
    url: "/libraries/auth0-spa-js"
    children:

      - title: "Migrate from auth0.js"
        url: /libraries/auth0-spa-js/migrate-from-auth0js

  - title: "Auth0 React SDK"
    url: "/libraries/auth0-react"

  - title: "Lock for Web"
    url: "/libraries/lock/v11"
    children:

      - title: "Overview"
        url: "/libraries/lock/v11"

      - title: "Configuration Options"
        url: "/libraries/lock/v11/configuration"

      - title: "API Reference"
        url: "/libraries/lock/v11/api"

      - title: "UI Customization"
        url: "/libraries/lock/v11/ui-customization"

      - title: "Migration Guide"
        url: "/libraries/lock/v11/migration-guide"

      - title: "Internationalization"
        url: "/libraries/lock/v11/i18n"

      - title: "Customizing Errors"
        url: "/libraries/lock/v11/customizing-error-messages"

      - title: "Authentication Modes"
        url: "/libraries/lock/v11/authentication-modes"

  - title: "Lock for iOS"
    url: "/libraries/lock-ios/v2"
    children:

      - title: "Overview"
        url: "/libraries/lock-ios/v2"

      - title: "Styles Customization"
        url: "/libraries/lock-ios/v2/customization"

      - title: "Behavior Configuration"
        url: "/libraries/lock-ios/v2/configuration"

      - title: "Custom Fields"
        url: "/libraries/lock-ios/v2/custom-fields"

      - title: "Internationalization"
        url: "/libraries/lock-ios/v2/internationalization"

      - title: "Migration Guide"
        url: "/libraries/lock-ios/v2/migration"

  - title: "Lock for Android"
    url: "/libraries/lock-android/v2"
    children:

      - title: "Overview"
        url: "/libraries/lock-android/v2"

      - title: "Configuration Options"
        url: "/libraries/lock-android/v2/configuration"

      - title: "Custom Auth Providers"
        url: "/libraries/lock-android/v2/custom-authentication-providers"

      - title: "Android Dev Keystores"
        url: "/libraries/lock-android/v2/keystore"

      - title: "Custom Signup Fields"
        url: "/libraries/lock-android/v2/custom-fields"

      - title: "Custom Theming"
        url: "/libraries/lock-android/v2/custom-theming"

      - title: "Migration v1 to v2"
        url: "/libraries/lock-android/v2/migration-guide"

      - title: "Internationalization"
        url: "/libraries/lock-android/v2/internationalization"

  - title: "Lock vs. Custom UI"
    url: "/libraries/when-to-use-lock"

  - title: "Auth0 SDK for Web"
    url: "/libraries/auth0js/v9"
    children:

      - title: "Auth0.js"
        url: "/libraries/auth0js/v9"

      - title: "Migration Guide"
        url: "/libraries/auth0js/v9/migration-guide"

  - title: "Auth0 SDK for iOS"
    url: "/libraries/auth0-swift"
    children:

      - title: "Overview"
        url: "/libraries/auth0-swift"

      - title: "Database Authentication"
        url: "/libraries/auth0-swift/database-authentication"

      - title: "User Management"
        url: "/libraries/auth0-swift/user-management"

      - title: "Refresh Tokens"
        url: "/libraries/auth0-swift/save-and-refresh-jwt-tokens"

      - title: "Touch ID / Face ID"
        url: "/libraries/auth0-swift/touchid-authentication"

  - title: "Auth0 SDK for Android"
    url: "/libraries/auth0-android"
    children:

      - title: "Overview"
        url: "/libraries/auth0-android"

      - title: "Configuration"
        url: "/libraries/auth0-android/configuration"

      - title: "Database Authentication"
        url: "/libraries/auth0-android/database-authentication"

      - title: "User Management"
        url: "/libraries/auth0-android/user-management"

      - title: "Refresh Tokens"
        url: "/libraries/auth0-android/save-and-refresh-tokens"
videos:
  - title: Learn Identity
    url: "/videos/learn-identity"
    children:

      - title: "Introduction to Identity"
        url: "/videos/learn-identity/01-introduction-to-identity"

      - title: "OpenID Connect and OAuth2"
        url: "/videos/learn-identity/02-oidc-and-oauth"

      - title: "Web Sign-In"
        url: "/videos/learn-identity/03-web-sign-in"

      - title: "Calling an API"
        url: "/videos/learn-identity/04-calling-an-api"

      - title: "Desktop and Mobile Apps"
        url: "/videos/learn-identity/05-desktop-and-mobile-apps"

      - title: "Single Page Apps"
        url: "/videos/learn-identity/06-single-page-apps"

  - title: Get Started
    url: "/videos/get-started"
    children:

      - title: "Architect: Your Tenant"
        url: "/videos/get-started/01-architecture-your-tenant"

      - title: "Provision: User Stores"
        url: "/videos/get-started/02-provision-user-stores"

      - title: "Provision: Import Users"
        url: "/videos/get-started/03-provision-import-users"

      - title: "Authenticate: How It Works"
        url: "/videos/get-started/04_01-authenticate-how-it-works"

      - title: "Authenticate: SPA Example"
        url: "/videos/get-started/04_02-authenticate-spa-example"

      - title: "Authorize: ID Tokens and Access Control"
        url: "/videos/get-started/05_01-authorize-id-tokens-access-control"

      - title: "Authorize: Get and Validate ID Tokens"
        url: "/videos/get-started/05_02-authorize-get-validate-id-tokens"

      - title: "User Profiles"
        url: "/videos/get-started/06-user-profiles"

      - title: "Brand: How It Works"
        url: "/videos/get-started/07_01-brand-how-it-works"

      - title: "Brand: Sign Up and Login Pages"
        url: "/videos/get-started/07_02-brand-signup-login-pages"

      - title: "Brand: Emails and Error Pages"
        url: "/videos/get-started/08-brand-emails-error-pages"

      - title: "Logout"
        url: "/videos/get-started/10-logout"

## ------------------------------------------------------------
## Identity Labs
## ------------------------------------------------------------

identity-labs:
  - title: Digital Identity Labs
    url: "/identity-labs"
    children:

      - title: "Lab 1: Web Sign-In"
        url: "/identity-labs/01-web-sign-in"
        children:

          - title: "Exercise 1"
            url: "/identity-labs/01-web-sign-in/exercise-01"

          - title: "Exercise 2"
            url: "/identity-labs/01-web-sign-in/exercise-02"

      - title: "Lab 2: Calling an API"
        url: "/identity-labs/02-calling-an-api"
        children:

          - title: "Exercise 1"
            url: "/identity-labs/02-calling-an-api/exercise-01"

          - title: "Exercise 2"
            url: "/identity-labs/02-calling-an-api/exercise-02"

          - title: "Exercise 3"
            url: "/identity-labs/02-calling-an-api/exercise-03"

      - title: "Lab 3: Mobile Native App"
        url: "/identity-labs/03-mobile-native-app"
        children:

          - title: "Exercise 1"
            url: "/identity-labs/03-mobile-native-app/exercise-01"

          - title: "Exercise 2"
            url: "/identity-labs/03-mobile-native-app/exercise-02"

          - title: "Exercise 3"
            url: "/identity-labs/03-mobile-native-app/exercise-03"

      - title: "Lab 4: Single Page App"
        url: "/identity-labs/04-single-page-app"
        children:

          - title: "Exercise 1"
            url: "/identity-labs/04-single-page-app/exercise-01"

          - title: "Exercise 2"
            url: "/identity-labs/04-single-page-app/exercise-02"<|MERGE_RESOLUTION|>--- conflicted
+++ resolved
@@ -303,16 +303,10 @@
                 url: /mfa/guides/guardian/create-enrollment-ticket
                 hidden: true
 
-<<<<<<< HEAD
               - title: Customize SMS or Voice Messages
                 url: /mfa/guides/customize-phone-messages
                 hidden: true 
-=======
-              - title: Customize SMS Messages
-                url: /mfa/guides/guardian/customize-sms-messages
-                hidden: true
->>>>>>> bef34178
-
+                
               - title: Install Guardian SDK
                 url: /mfa/guides/guardian/install-guardian-sdk
                 hidden: true
