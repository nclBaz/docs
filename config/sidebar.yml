## ------------------------------------------------------------
## Sidebar Nav Configuration
## This document contains configuration for the sidebar
##
## ------------------------------------------------------------

articles:

  - title: Getting Started
    url: "/getting-started"
    children:
      - title: Auth0 Overview
        url: /getting-started/overview
      
      - title: The Basics
        url: /getting-started/the-basics
      
      - title: Dashboard Overview
        url: /getting-started/dashboard-overview

      - title: Deployment Models
        url: /getting-started/deployment-models

  - title: Architecture Scenarios
    url: /architecture-scenarios

    children:
      - title: SSO for Regular Web Apps
        url: /architecture-scenarios/web-app-sso
        children:
           - title: Solution Overview
             url: /architecture-scenarios/web-app-sso/part-1
           
           - title: Configuration
             url: /architecture-scenarios/web-app-sso/part-2
           
           - title: Implementation
             url: /architecture-scenarios/web-app-sso/part-3
           
           - title: Conclusion
             url: /architecture-scenarios/web-app-sso/part-4

      - title: Server Application + API
        url: /architecture-scenarios/server-api
        children:
           - title: Solution Overview
             url: /architecture-scenarios/server-api/part-1
           
           - title: Configuration
             url: /architecture-scenarios/server-api/part-2
           
           - title: Implementation
             url: /architecture-scenarios/server-api/part-3
           
           - title: Conclusion
             url: /architecture-scenarios/server-api/part-4

      - title: SPA + API
        url: /architecture-scenarios/spa-api
        children:
           - title: Solution Overview
             url: /architecture-scenarios/spa-api/part-1
           
           - title: Configuration
             url: /architecture-scenarios/spa-api/part-2
           
           - title: Implementation
             url: /architecture-scenarios/spa-api/part-3
           
           - title: Conclusion
             url: /architecture-scenarios/spa-api/part-4

      - title: Mobile + API
        url: /architecture-scenarios/mobile-api
        children:
           - title: Solution Overview
             url: /architecture-scenarios/mobile-api/part-1
           
           - title: Configuration
             url: /architecture-scenarios/mobile-api/part-2
           
           - title: Implementation
             url: /architecture-scenarios/mobile-api/part-3
           
           - title: Conclusion
             url: /architecture-scenarios/mobile-api/part-4

      - title: Business to Consumer
        url: /architecture-scenarios/b2c

      - title: Business to Enterprise
        url: /architecture-scenarios/b2e
      # - title: SAML for Regular Web Apps
      #   url: /architecture-scenarios/web-saml

      # - title: B2B + B2E
      #   url: /architecture-scenarios/b2b-b2e

      # - title: B2B
      #   url: /architecture-scenarios/b2b

      # - title: B2C
      #   url: /architecture-scenarios/b2c

      # - title: B2E
      #   url: /architecture-scenarios/b2e 

  - title: "Applications"
    url: "/applications"
    children:

      - title: Overview
        url: /applications

      - title: Connections
        url: /applications/connections

      - title: Application Types
        url: /applications/application-types

      - title: Grant Types
        url: /applications/application-grant-types

  - title: "Authentication"
    url: "/application-auth/current"
    children:

      - title: "Server-side App"
        url: "/application-auth/current/server-side-web"
      
      - title: "Client-side App"
        url: "/application-auth/current/client-side-web"
        
      - title: "Mobile App"
        url: "/application-auth/current/mobile-desktop"
      
      - title: "Legacy"
        url: "/application-auth/legacy"
        hidden: true
        children:
          - title: "Server-side App"
            url: "/application-auth/legacy/server-side-web"
            hidden: true
      
          - title: "Client-side App"
            url: "/application-auth/legacy/client-side-web"
            hidden: true
        
          - title: "Mobile App"
            url: "/application-auth/legacy/mobile-desktop"
            hidden: true
            
        
  - title: "APIs"
    url: "/apis"
    children:

      - title: "Overview"
        url: "/apis"

      - title: "Authorization API Index"
        url: "/api-auth"

      - title: "OIDC Conformant Authentication"
        url: "/api-auth/intro"

      - title: "OIDC Adoption Guide"
        url: "/api-auth/tutorials/adoption"

      - title: "Which OAuth Flow to Use"
        url: "/api-auth/which-oauth-flow-to-use"

      - title: "APIs & Server-side Apps"
        url: "/api-auth/grant/authorization-code"

      - title: "APIs & Mobile Apps"
        url: "/api-auth/grant/authorization-code-pkce"

      - title: "APIs & Client-side Apps"
        url: "/api-auth/grant/implicit"

      - title: "APIs & CLIs"
        url: "/api-auth/grant/client-credentials"

      - title: "APIs & Trusted Applications"
        url: "/api-auth/grant/password"

      - title: "Dynamic Client Registration"
        url: "/api-auth/dynamic-client-registration"

      - title: "Verify Access Tokens"
        url: "/api-auth/tutorials/verify-access-token"

  - title: "Connections"
    url: "/connections"
    children:
      - title: "Overview"
        url: "/connections"

      - title: "Username/Password"
        url: "/connections/database"

      - title: "Social/Enterprise"
        url: "/identityproviders"
        children:
          - title: "Custom Social Extensions"
            url: "/extensions/custom-social-extensions"

      - title: "Your Database"
        url: "/connections/database/custom-db"

      - title: "Passwordless Authentication"
        url: "/connections/passwordless"
        children:

          - title: "Native Passwordless"
            url: "/connections/passwordless/native-passwordless-universal"

          - title: "Using Email"
            url: "/connections/passwordless/email"

          - title: "Using SMS"
            url: "/connections/passwordless/sms"

          - title: "FAQ"
            url: "/connections/passwordless/faq"

      - title: "Send extra parameters"
        url: "/connections/pass-parameters-to-idps"

  - title: "Hosted Pages"
    url: "/hosted-pages"
    children:

      - title: "Overview"
        url: "/hosted-pages"

      - title: "Login Page"
        url: "/hosted-pages/login"
        children:

            - title: "Using Lock"
              url: "/hosted-pages/login/lock"

            - title: "Using Lock Passwordless"
              url: "/hosted-pages/login/lock-passwordless"

            - title: "Using Auth0.js"
              url: "/hosted-pages/login/auth0js"

      - title: "Password Reset Page"
        url: "/hosted-pages/password-reset"
      
      - title: "Guardian MFA"
        url: "/hosted-pages/guardian"

      - title: "Error Pages"
        url: "/hosted-pages/error-pages"

      - title: "Version Control"
        url: "/hosted-pages/version-control"

  - title: "Rules"
    url: "/rules"
    children:

      - title: "Create a New Rule"
        url: "/rules/guides/create"

<<<<<<< HEAD
      - title: "Store Configuration for Rules"
        url: "/rules/guides/configuration"
=======
      - title: "User Metadata in Rules"
        url: "/rules/current/metadata-in-rules"
>>>>>>> dbebc205

      - title: "Cache Expensive Resources"
        url: "/rules/guides/cache-resources"

      - title: "Redirect Rules"
        url: "/rules/guides/redirect"

      - title: "Debug Rules"
        url: "/rules/guides/debug"

      - title: "Management API in Rules"
        url: "/rules/guides/management-api"

      - title: "Metadata in Rules"
        url: "/rules/guides/metadata"

      - title: "C# in Rules"
        url: "/rules/guides/csharp"

      - title: "Redirect Users from Rules"
        url: "/rules/guides/redirect"

      - title: "User Object"
        url: "/rules/references/user-object"

      - title: "Context Object"
        url: "/rules/references/context-object"

      - title: "Available Node.js Modules"
        url: "/rules/references/modules"

      - title: "Deploy Rules with Bitbucket"
        url: "/extensions/bitbucket-deploy"

      - title: "Deploy Rules with GitLab"
        url: "/extensions/gitlab-deploy"

  - title: "Hooks (Beta)"
    url: "/hooks"
    children:

      - title: "Index"
        url: "/hooks"

      - title: "Overview"
        url: "/hooks/overview"

      - title: "Extensibility Points"
        url: "/hooks/extensibility-points"
        children:

          - title: "Credentials Exchange"
            url: "/hooks/extensibility-points/credentials-exchange"
            hidden: true

          - title: "Pre-User Registration"
            url: "/hooks/extensibility-points/pre-user-registration"
            hidden: true

          - title: "Post-User Registration"
            url: "/hooks/extensibility-points/post-user-registration"
            hidden: true

      - title: "Using the Auth0 CLI"
        url: "/hooks/cli"
        children:

          - title: "Create/Delete Hooks"
            url: "/hooks/cli/create-delete"
            hidden: true

          - title: "Edit Hooks"
            url: "/hooks/cli/edit"
            hidden: true

          - title: "Enable/Disable Hooks"
            url: "/hooks/cli/enable-disable"
            hidden: true

          - title: "Hooks Logs"
            url: "/hooks/cli/logs"
            hidden: true

      - title: "Using the Dashboard"
        url: "/hooks/dashboard"
        children:

          - title: "Create or Delete Hooks"
            url: "/hooks/dashboard/create-delete"
            hidden: true

          - title: "Edit Hooks"
            url: "/hooks/dashboard/edit"
            hidden: true

          - title: "Enable or Disable Hooks"
            url: "/hooks/dashboard/enable-disable"
            hidden: true

  - title: "Email"
    url: "/email"
    children:
      - title: "Overview"
        url: "/email"

      - title: "Custom Email Handling"
        url: "/email/custom"

      - title: "Customizing Your Emails"
        url: "/email/templates"

      - title: "Use your own SMTP Email Provider"
        url: "/email/providers"

      - title: "Liquid Syntax in Email Templates"
        url: "/email/liquid-syntax"

      - title: "Set up a Test SMTP Provider"
        url: "/email/testing"

  - title: "Password Policies"
    url: "/connections/database/password-options"
    children:
      - title: "Password Options"
        url: "/connections/database/password-options"

      - title: "Password Strength"
        url: "/connections/database/password-strength"

  - title: "User Management"
    url: "/users"
    children:
      - title: "User Profiles"
        url: "/users/concepts/overview-user-profile"
        children:

          - title: "Structure"
            url: "/users/references/user-profile-structure"

          - title: "Normalized User Profiles"
            url: "/users/normalized/auth0"
            children:

              - title: "Identify Users"
                url: "/users/normalized/auth0/identify-users"
                hidden: true 

              - title: "Retrieve User Profiles"
                url: "/users/normalized/auth0/retrieve-user-profiles"
                hidden: true 

              - title: "Store User Data"
                url: "/users/normalized/auth0/store-user-data"
                hidden: true 

              - title: "Normalized User Profile Schema"
                url: "/users/normalized/auth0/normalized-user-profile-schema"
                hidden: true 
                
              - title: "Sample User Profiles"
                url: "/users/normalized/auth0/sample-user-profiles"
                hidden: true   

              - title: "OIDC-Compliant Pipelines"  
                url: "/users/normalized/oidc"
                hidden: true 

          - title: "Link Accounts"
            url: "/link-accounts"
            hidden: true

          - title: "Custom Database"
            url: "/users/guides/update-user-profiles-using-your-database"  

          - title: "Progressive Profiling"
            url: "/users/guides/implement-progressive-profiling"
            hidden: true

          - title: "Blacklist Attributes"
            url: "/security/blacklisting-attributes"
            hidden: true

      - title: "User Metadata"
        url: "/users/concepts/overview-user-metadata"

      - title: "User Impersonation"
        url: "/users/guides/impersonate-users-using-the-dashboard"
        hidden: true

      - title: "Delegated Administration"
        url: "/extensions/delegated-admin/v3"
        hidden: true

      - title: "Authorization Extension"
        url: "/extensions/authorization-extension/v2"
        children:

          - title: "Installation"
            url: "/extensions/authorization-extension/v2/implementation/installation"
            hidden: true
          
          - title: "Setup"
            url: "/extensions/authorization-extension/v2/implementation/setup"
            hidden: true

          - title: "Configuration"
            url: "/extensions/authorization-extension/v2/implementation/configuration"
            hidden: true
          
          - title: "API Access"
            url: "/extensions/authorization-extension/v2/api-access"
            hidden: true

          - title: "Rules"
            url: "/extensions/authorization-extension/v2/rules"
            hidden: true

          - title: "Troubleshooting"
            url: "/extensions/authorization-extension/v2/troubleshooting"
            hidden: true

          - title: "Import / Export Data"
            url: "/extensions/authorization-extension/v2/import-export-data"
            hidden: true

      - title: "Data Storage"
        url: "/best-practices/user-data-storage-best-practices"
        hidden: true

      - title: "User Migration"
        url: "/users/migrations"
        children:
          - title: "Automatic Migration"
            url: "/users/migrations/automatic"

          - title: "Bulk Migration"
            url: "/users/migrations/bulk-import"

          - title: "User Import/Export Extension"
            url: "/extensions/user-import-export"

          - title: "Gigya"
            url: "/users/migrations/gigya"

          - title: "Okta"
            url: "/users/migrations/okta"

          - title: "Stormpath"
            url: "/users/migrations/stormpath"

          - title: "Azure Access Control"
            url: "/users/migrations/azure-access-control"
            hidden: true
 
      - title: "Redirect Users"
        url: "/users/guides/redirect-users-after-login"
        children:
          - title: "Redirect Users from Rules"
            url: "/rules/current/redirect"
            hidden: true

          - title: "Redirect Users After Logout"
            url: "/logout#redirect-users-after-logout"
            hidden: true

      - title: "User Search"
        url: "/users/search/v3"
        children:
          - title: "Query Syntax"
            url: "/users/search/v3/query-syntax"

          - title: "Best Practices"
            url: "/best-practices/search-best-practices"

      - title: "User Search"
        url: "/users/search/v2"
        hidden: true
        children:
          - title: "Query Syntax"
            url: "/users/search/v2/query-syntax"
            hidden: true

          - title: "Best Practices"
            url: "/best-practices/search-best-practices"
            hidden: true


  - title: "Multi-factor Authentication"
    url: "/multifactor-authentication"
    children:
      - title: "Overview"
        url: "/multifactor-authentication"

      - title: "Factors"
        url: "/multifactor-authentication/factors"
        children:
          - title: "Push"
            url: "/multifactor-authentication/factors/push"

          - title: "One Time Passwords"
            url: "/multifactor-authentication/factors/otp"

          - title: "SMS"
            url: "/multifactor-authentication/factors/sms"

          - title: "Duo"
            url: "/multifactor-authentication/factors/duo"

      - title: "Custom MFA"
        url: "/multifactor-authentication/custom"

      - title: "Step-up Authentication"
        url: "/multifactor-authentication/step-up-authentication"
        children:
          - title: "Step-up Authentication for Web Apps"
            url: "/multifactor-authentication/step-up-authentication/step-up-for-web-apps"
            hidden: true
          
          - title: "Step-up Authentication for APIs"
            url: "/multifactor-authentication/step-up-authentication/step-up-for-apis"
            hidden: true

      - title: "MFA API"
        url: "/multifactor-authentication/api"
        children:
          - title: "Trigger MFA"
            url: "/multifactor-authentication/api/challenges"

          - title: "One-Time Password Challenge"
            url: "/multifactor-authentication/api/otp"

          - title: "SMS Message Challenge"
            url: "/multifactor-authentication/api/oob"

          - title: "Email Authenticator"
            url: "/multifactor-authentication/api/email"

          - title: "Manage Authenticators"
            url: "/multifactor-authentication/api/manage"

          - title: "FAQ"
            url: "/multifactor-authentication/api/faq"

  - title: "Security"
    url: "/security"
    children:

      - title: "Bulletins"
        url: "/security/bulletins"
        children:
          - title: "CVE 2018-6874"
            url: "/security/bulletins/cve-2018-6874"
            hidden: true
            
          - title: "CVE 2018-6873"
            url: "/security/bulletins/cve-2018-6873"
            hidden: true
            
          - title: "CVE 2018-7307"
            url: "/security/bulletins/cve-2018-7307"
            hidden: true
            
          - title: "CVE 2017-16897"
            url: "/security/bulletins/cve-2017-16897"
            hidden: true
            
          - title: "CVE 2017-17068"
            url: "/security/bulletins/cve-2017-17068"
            hidden: true
      - title: "Where to Store Tokens"
        url: "/security/store-tokens"
        hidden: true
      
      - title: "Common Threats"
        url: "/security/common-threats"
        hidden: true
      
      - title: "Blacklist User Attributes"
        url: "/security/blacklisting-attributes"
        hidden: true

  - title: "Anomaly Detection"
    url: "/anomaly-detection"
    children:

      - title: "Overview"
        url: "/anomaly-detection"

      - title: "Breached Password Security"
        url: "/anomaly-detection/concepts/breached-passwords"

      - title: "Set Preferences"
        url: "/anomaly-detection/guides/set-anomaly-detection-preferences"

      - title: "Customize Emails"
        url: "/anomaly-detection/guides/customize-blocked-account-emails" 

      - title: "Enable and Disable Brute Force Protection"
        url: "/anomaly-detection/guides/enable-disable-brute-force-protection"
        hidden: true

      - title: "Breached Password Detection Triggers"
        url: "/anomaly-detection/references/breached-password-detection-triggers-actions"
        hidden: true

      - title: "Brute-Force Protection Triggers"
        url: "/anomaly-detection/references/brute-force-protection-triggers-actions"
        hidden: true 

      - title: "Restrictions and Limitations"
        url: "/anomaly-detection/references/anomaly-detection-restrictions-limitations"

      - title: "FAQs"
        url: "/anomaly-detection/references/anomaly-detection-faqs"    

  - title: "Analytics"
    url: "/analytics/integrations"
    children:

      - title: "Facebook Analytics"
        url: "/analytics/integrations/facebook-analytics"

      - title: "Google Analytics"
        url: "/analytics/integrations/google-analytics"

  - title: "Integrations"
    url: "/integrations"
    children:

      - title: "Marketing"
        url: "/integrations/marketing"
        children:

          - title: "Adobe Campaign"
            url: "/integrations/marketing/adobe-campaign"

          - title: "Alterian"
            url: "/integrations/marketing/alterian"

          - title: "Constant Contact"
            url: "/integrations/marketing/constant-contact"

          - title: "Oracle Eloqua"
            url: "/integrations/marketing/eloqua"

          - title: "MailChimp"
            url: "/integrations/marketing/mailchimp"

          - title: "Marketo"
            url: "/integrations/marketing/marketo"

          - title: "Sailthru"
            url: "/integrations/marketing/sailthru"

          - title: "Salesforce"
            url: "/integrations/marketing/salesforce"

          - title: "Salesforce Marketing Cloud"
            url: "/integrations/marketing/salesforce-marketing-cloud"

          - title: "Watson Campaign Automation"
            url: "/integrations/marketing/watson-campaign-automation"

      - title: "Single Sign On"
        url: "/integrations/sso"
        children:

          - title: "Active Directory RMS"
            url: "/integrations/sso/ad-rms"
            hidden: true

          - title: "Box"
            url: "/integrations/sso/box"
            hidden: true

          - title: "CloudBees"
            url: "/integrations/sso/cloudbees"
            hidden: true

          - title: "Concur"
            url: "/integrations/sso/concur"
            hidden: true

          - title: "Disqus"
            url: "/integrations/sso/disqus"
            hidden: true

          - title: "Dropbox"
            url: "/integrations/sso/dropbox"
            hidden: true

          - title: "Microsoft Dynamics CRM"
            url: "/integrations/sso/dynamics-crm"
            hidden: true

          - title: "EchoSign"
            url: "/integrations/sso/echosign"
            hidden: true

          - title: "Egnyte"
            url: "/integrations/sso/egnyte"
            hidden: true

          - title: "New Relic"
            url: "/integrations/sso/new-relic"
            hidden: true

          - title: "Microsoft Office 365"
            url: "/integrations/sso/office-365"
            hidden: true

          - title: "Salesforce"
            url: "/integrations/sso/salesforce"
            hidden: true

          - title: "Microsoft SharePoint"
            url: "/integrations/sso/sharepoint"
            hidden: true

          - title: "Slack"
            url: "/integrations/sso/slack"
            hidden: true

          - title: "SpringCM"
            url: "/integrations/sso/springcm"
            hidden: true

          - title: "Zendesk"
            url: "/integrations/sso/zendesk"
            hidden: true

          - title: "Zoom"
            url: "/integrations/sso/zoom"
            hidden: true

  - title: "Protocols"
    url: "/protocols"
    children:

      - title: "OAuth 2.0"
        url: "/protocols/oauth2"
        children:

        - title: "The State Parameter"
          url: "/protocols/oauth2/oauth-state"
          hidden: true
          
      - title: "OpenID Connect"
        url: "/protocols/oidc"

      - title: "SAML"
        url: "/protocols/saml"

      - title: "WS-Fed"
        url: "/protocols/ws-fed"
        
      - title: "LDAP"
        url: "/protocols/ldap"
        
  - title: "Addons/Third-Party Apps"
    url: "/addons"
    children:

      - title: "Overview"
        url: "/addons"

  - title: "Auth0 Migrations"
    url: "/migrations"
    children:

      - title: "Past Migrations"
        url: "/migrations/past-migrations"
        hidden: true

      - title: "Management API and ID Tokens"
        url: "/migrations/guides/calling-api-with-idtokens"
        hidden: true
      
      - title: "Extensibility and Node.js v8"
        url: "/migrations/guides/extensibility-node8"
        hidden: true
        
  - title: "Data Privacy"
    url: "/compliance"
    children:   
      - title: "GDPR"
        url: "/compliance/gdpr"
        children:        
          - title: "Terminology"
            hidden: true
            url: "/compliance/gdpr/definitions"
            
          - title: "Summary"
            hidden: true
            url: "/compliance/gdpr/gdpr-summary"
             
          - title: "Roles and Responsibilities"
            hidden: true
            url: "/compliance/gdpr/roles-responsibilities"
          
          - title: "Auth0 Data Processing"
            hidden: true
            url: "/compliance/gdpr/data-processing"

          - title: "How Auth0 can help"
            url: "/compliance/gdpr/features-aiding-compliance"
            children:
          
              - title: "User Consent"
                hidden: true
                url: "/compliance/gdpr/features-aiding-compliance/user-consent"
                children:
              
                  - title: "Track Consent with Lock"
                    hidden: true
                    url: "/compliance/gdpr/features-aiding-compliance/user-consent/track-consent-with-lock"
                  
                  - title: "Track Consent with custom UI"
                    hidden: true
                    url: "/compliance/gdpr/features-aiding-compliance/user-consent/track-consent-with-custom-ui"

              - title: "Access, correct, and erase data"
                hidden: true
                url: "/compliance/gdpr/features-aiding-compliance/right-to-access-data"

              - title: "Data Minimization"
                hidden: true
                url: "/compliance/gdpr/features-aiding-compliance/data-minimization"

              - title: "Data Portability"
                hidden: true
                url: "/compliance/gdpr/features-aiding-compliance/data-portability"

              - title: "Protect and secure user data"
                hidden: true
                url: "/compliance/gdpr/features-aiding-compliance/protect-user-data"
              
          - title: "Security Advice"
            hidden: true
            url: "/compliance/gdpr/security-advice-for-customers"
  
  - title: "Best Practices"
    url: "/best-practices"
    children:
      - title: "General Usage and Operations"
        url: "/best-practices/operations"

      - title: "Application Settings"
        url: "/best-practices/application-settings"

      - title: "Connection Settings"
        url: "/best-practices/connection-settings"

      - title: "Rules"
        url: "/best-practices/rules"

      - title: "Search"
        url: "/best-practices/search-best-practices"

      - title: "Tenant Settings"
        url: "/best-practices/tenant-settings"

      - title: "User Data Storage"
        url: "/best-practices/user-data-storage-best-practices"

  - title: "Troubleshoot"
    url: "/troubleshoot"
    children:
      - title: "Basics"
        url: "/troubleshoot/basics"

      - title: "Issues With ..."
        url: "/troubleshoot/issues"

      - title: "HTTP Archive (HAR)"
        url: "/troubleshoot/har"
  
  - title: "Support"
    url: "/support"
    children:
      - title: "Support Options"
        url: "/support"

      - title: "Support Matrix"
        url: "/support/matrix"

      - title: "SLA"
        url: "/support/sla"

      - title: "Tickets"
        url: "/support/tickets"

      - title: "Manage Subscription"
        url: "/support/subscription"

      - title: "Operational Policies"
        url: "/policies"
    
  - title: "Pre-Deployment"
    url: "/pre-deployment"
    children:
      - title: "Run Checks"
        url: "/pre-deployment/how-to-run-test"
        
      - title: "Pre-Launch Tips"
        url: "/pre-deployment/prelaunch-tips"

  - title: "Professional Services"
    url: "/services"
    children:
      - title: "Overview"
        url: "/services"

      - title: "Architectural Design Sessions"
        url: "/services/architectural-design"
      
      - title: "Performance and Scalability"
        url: "/services/performance-scalability"

      - title: "Scenario guidance"
        url: "/services/scenario-guidance"

      - title: "Code Review"
        url: "/services/code-review"

      - title: "Pair Programming"
        url: "/services/pair-programming"
      
      - title: "Private SaaS reconfiguration"
        url: "/services/private-saas-configuration"

      - title: "Auth0 Introduction"
        url: "/services/auth0-introduction"

      - title: "Auth0 Advanced Topics"
        url: "/services/auth0-advanced"

      - title: "Private SaaS Management Workshop"
        url: "/services/private-saas-management"

      - title: "Jumpstart"
        url: "/services/jumpstart"

apis:

  - title: "Overview"
    url: "/api/info"

  - title: "Testing with Postman"
    url: "/api/postman"

  - title: Authentication API
    url: "/api/authentication"
    external: true
    forceFullReload: true

  - title: Management API
    url: "/api/management/v2/tokens"
    forceFullReload: true
    expanded: 1
    children:

      - title: API Tokens
        url: "/api/management/v2/tokens"
        forceFullReload: true
        children:
        - title: Changes
          url: "/api/management/v2/tokens-flows"

      - title: Changes in v2
        url: "/api/management/v2/changes"
        forceFullReload: true

      - title: API Explorer
        url: "/api/management/v2/"
        forceFullReload: true
        external: true

libraries:

  - title: "Overview"
    url: "/libraries"

  - title: "Lock for Web"
    url: "/libraries/lock/v11"
    children:

      - title: "Overview"
        url: "/libraries/lock/v11"

      - title: "Configuration Options"
        url: "/libraries/lock/v11/configuration"

      - title: "API Reference"
        url: "/libraries/lock/v11/api"

      - title: "UI Customization"
        url: "/libraries/lock/v11/ui-customization"

      - title: "Migration Guide"
        url: "/libraries/lock/v11/migration-guide"

      - title: "Internationalization"
        url: "/libraries/lock/v11/i18n"

      - title: "Customizing Errors"
        url: "/libraries/lock/v11/customizing-error-messages"

      - title: "Authentication Modes"
        url: "/libraries/lock/v11/authentication-modes"

  - title: "Lock for iOS"
    url: "/libraries/lock-ios/v2"
    children:

      - title: "Overview"
        url: "/libraries/lock-ios/v2"

      - title: "Styles Customization"
        url: "/libraries/lock-ios/v2/customization"

      - title: "Behavior Configuration"
        url: "/libraries/lock-ios/v2/configuration"

      - title: "Custom Fields"
        url: "/libraries/lock-ios/v2/custom-fields"

      - title: "Internationalization"
        url: "/libraries/lock-ios/v2/internationalization"

      - title: "Passwordless"
        url: "/libraries/lock-ios/v2/passwordless"

      - title: "Migration Guide"
        url: "/libraries/lock-ios/v2/migration"

  - title: "Lock for Android"
    url: "/libraries/lock-android/v2"
    children:

      - title: "Overview"
        url: "/libraries/lock-android/v2"

      - title: "Configuration Options"
        url: "/libraries/lock-android/v2/configuration"

      - title: "Custom Auth Providers"
        url: "/libraries/lock-android/v2/custom-authentication-providers"

      - title: "Android Dev Keystores"
        url: "/libraries/lock-android/v2/keystore"

      - title: "Custom Signup Fields"
        url: "/libraries/lock-android/v2/custom-fields"

      - title: "Custom Theming"
        url: "/libraries/lock-android/v2/custom-theming"

      - title: "Migration v1 to v2"
        url: "/libraries/lock-android/v2/migration-guide"

      - title: "Passwordless Auth"
        url: "/libraries/lock-android/v2/passwordless"

      - title: "Internationalization"
        url: "/libraries/lock-android/v2/internationalization"

  - title: "Lock vs. Custom UI"
    url: "/libraries/when-to-use-lock"

  - title: "Auth0 SDK for Web"
    url: "/libraries/auth0js/v9"
    children:

      - title: "Auth0.js"
        url: "/libraries/auth0js/v9"

      - title: "Migration Guide"
        url: "/libraries/auth0js/v9/migration-guide"

  - title: "Auth0 SDK for iOS"
    url: "/libraries/auth0-swift"
    children:

      - title: "Overview"
        url: "/libraries/auth0-swift"

      - title: "Database Authentication"
        url: "/libraries/auth0-swift/database-authentication"

      - title: "User Management"
        url: "/libraries/auth0-swift/user-management"

      - title: "Passwordless Authentication"
        url: "/libraries/auth0-swift/passwordless"

      - title: "Refresh Tokens"
        url: "/libraries/auth0-swift/save-and-refresh-jwt-tokens"

      - title: "TouchID"
        url: "/libraries/auth0-swift/touchid-authentication"

  - title: "Auth0 SDK for Android"
    url: "/libraries/auth0-android"
    children:

      - title: "Overview"
        url: "/libraries/auth0-android"

      - title: "Configuration"
        url: "/libraries/auth0-android/configuration"

      - title: "Database Authentication"
        url: "/libraries/auth0-android/database-authentication"

      - title: "User Management"
        url: "/libraries/auth0-android/user-management"

      - title: "Passwordless"
        url: "/libraries/auth0-android/passwordless"

      - title: "Refresh Tokens"
        url: "/libraries/auth0-android/save-and-refresh-tokens"

appliance:

  - title: "Introduction"
    url: "/appliance"

  - title: "Support"
    url: "/appliance/critical-issue"
    expanded: 1
    children:
      - title: Critical Issue
        url: /appliance/critical-issue
      - title: Enterprise Support
        url: /onboarding/enterprise-support

  - title: PSaaS Appliance Planning
    url: /appliance/appliance-overview
    expanded: 1
    children:
      - title: Overview
        url: /appliance/appliance-overview

      - title: Geographic High-Availability
        url: /appliance/geo-ha
        children:
          - title: Disaster Recovery
            url: /appliance/geo-ha/disaster-recovery

      - title: Infrastructure Requirements
        url: /appliance/infrastructure
        children:
          - title: Installation Process
            url: /appliance/infrastructure/installation
          - title: Infrastructure Overview
            url: /appliance/infrastructure/infrastructure-overview
          - title: Webtasks and Web Extensions
            url: /appliance/infrastructure/extensions

          - title: Requirements
            category: true
          - title: Virtual Machines
            url: /appliance/infrastructure/virtual-machines
          - title: Network
            url: /appliance/infrastructure/network
          - title: IP/Domain and Port List
            url: /appliance/infrastructure/ip-domain-port-list
          - title: Security and Access
            url: /appliance/infrastructure/security

      - title: Roles and Responsibilities
        url: /appliance/raci

      - title: Customer Onboarding
        url: /onboarding/appliance-sprint

      - title: Private Cloud Requirements
        url: /appliance/private-cloud-requirements

  - title: "PSaaS Appliance Administration"
    url: "/appliance/admin"
    expanded: 1
    children:
      - title: Administrator's Manual
        url: /appliance/admin
        children:
          - title: Managing the Dashboard
            url: /appliance/admin/managing-the-dashboard
          - title: Disabling Sign-ups
            url: /appliance/admin/disabling-sign-ups
          - title: Inviting Co-Administrators
            url: /appliance/admin/inviting-coadmins
          - title: Appliance Backups
            url: /appliance/admin/backing-up-the-appliance-instances
          - title: Monitoring
            url: /appliance/admin/monitoring
          - title: Updating
            url: /appliance/admin/updating-the-appliance

      - title: Dashboard/Configuration Area
        url: /appliance/dashboard
        children:
          - title: Troubleshoot
            url: /appliance/dashboard/troubleshoot
        
      - title: Monitoring
        url: /appliance/monitoring
        children:
          - title: Instrumentation
            url: /appliance/instrumentation
          - title: Testall endpoint
            url: /appliance/monitoring/testall
          - title: Authenticated testing endpoints
            url: /appliance/monitoring/authenticated-endpoints
        
      - title: Command-Line Interface Tools
        url: /appliance/cli
      - title: Automatic Tenant Creation
        url: /appliance/admin/creating-tenants
      - title: Node Module Availability
        url: /appliance/modules
      - title: Webtasks
        url: /appliance/webtasks
      - title: Extensions
        url: /appliance/extensions
      - title: Disaster Recovery
        url: /appliance/disaster-recovery
        children:
          - title: Roles and Responsibilities
            url: /appliance/disaster-recovery-raci
      - title: Migrating to Node.js v8
        url: /appliance/extensibility-node8
      - title: Release Notes
        url: https://auth0.com/changelog/appliance
        external: true
        forceFullReload: true<|MERGE_RESOLUTION|>--- conflicted
+++ resolved
@@ -267,13 +267,8 @@
       - title: "Create a New Rule"
         url: "/rules/guides/create"
 
-<<<<<<< HEAD
       - title: "Store Configuration for Rules"
         url: "/rules/guides/configuration"
-=======
-      - title: "User Metadata in Rules"
-        url: "/rules/current/metadata-in-rules"
->>>>>>> dbebc205
 
       - title: "Cache Expensive Resources"
         url: "/rules/guides/cache-resources"
