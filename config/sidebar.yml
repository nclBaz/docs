--- conflicted
+++ resolved
@@ -77,22 +77,14 @@
       - title: "Calling APIs from Mobile Apps"
         url: "/api-auth/grant/authorization-code-pkce"
 
-<<<<<<< HEAD
       - title: "Calling APIs from Client-side Apps"
         url: "/api-auth/grant/implicit"
 
       - title: "Calling APIs from a Service"
         url: "/api-auth/grant/client-credentials"
-=======
-      - title: "Client Credentials Grant"
-        url: "/api-auth/grant/client-credentials"
-
-      - title: "Implicit Grant"
-        url: "/api-auth/grant/implicit"
-
-      - title: "Resource Owner Password Grant"
+
+      - title: "Calling APIs from highly trusted Clients"
         url: "/api-auth/grant/password"
->>>>>>> b7e09d8b
 
       - title: "FAQ"
         url: "/api-auth/faq"
