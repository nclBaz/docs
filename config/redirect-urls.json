[
  {
    "from": "/ionic-tutorial",
    "to": "/native-platforms/ionic"
  },
  {
    "from": "/javaapi-tutorial",
    "to": "/server-apis/java"
  },
  {
    "from": "/laravelapi-tutorial",
    "to": "/server-apis/php-laravel"
  },
  {
    "from": "/nodeapi-tutorial",
    "to": "/server-apis/nodejs"
  },
  {
    "from": "/nodejs-tutorial",
    "to": "/quickstart/webapp/nodejs"
  },
  {
    "from": "/server-platforms/nodejs",
    "to": "/quickstart/webapp/nodejs"
  },
  {
    "from": "/client-platforms/react",
    "to": "/quickstart/spa/react"
  },
  {
    "from": "/server-platforms/golang",
    "to": "/quickstart/webapp/golang"
  },
  {
    "from": "/phpapi-tutorial",
    "to": "/server-apis/php"
  },
  {
    "from": "/pythonapi-tutorial",
    "to": "/server-apis/python"
  },
  {
    "from": "/rubyapi-tutorial",
    "to": "/server-apis/rails"
  },
  {
    "from": "/awsapi-tutorial",
    "to": "/server-apis/aws"
  },
  {
    "from": "/wams",
    "to": "/server-apis/azure-mobile-services"
  },
  {
    "from": "/firebaseapi-tutorial",
    "to": "/server-apis/firebase"
  },
  {
    "from": "/salesforcesandboxapi-tutorial",
    "to": "/server-apis/salesforce-sandbox"
  },
  {
    "from": "/salesforceapi-tutorial",
    "to": "/server-apis/salesforce"
  },
  {
    "from": "/sapapi-tutorial",
    "to": "/server-apis/sap-odata"
  },
  {
    "from": "/rails-tutorial",
    "to": "/server-platforms/rails"
  },
  {
    "from": "/python-tutorial",
    "to": "/server-platforms/python"
  },
  {
    "from": "/php-tutorial",
    "to": "/quickstart/webapp/php"
  },
  {
    "from": "/server-platforms/php",
    "to": "/quickstart/webapp/php"
  },
  {
    "from": "/server-apis/ruby",
    "to": "/quickstart/backend/ruby"
  },
  {
    "from": "/java-tutorial",
    "to": "/server-platforms/java"
  },
  {
    "from": "/phonegap-tutorial",
    "to": "/native-platforms/phonegap"
  },
  {
    "from": "/widget",
    "to": "/login-widget2"
  },
  {
    "from": "/scenarios-keenio",
    "to": "/scenarios/keenio"
  },
  {
    "from": "/scenarios-mixpanel-fullcontact-salesforce",
    "to": "/scenarios/mixpanel-fullcontact-salesforce"
  },
  {
    "from": "/scenarios-mqtt",
    "to": "/scenarios/mqtt"
  },
  {
    "from": "/scenarios-parse",
    "to": "/scenarios/parse"
  },
  {
    "from": "/scenarios-rapleaf-salesforce",
    "to": "/scenarios/rapleaf-salesforce"
  },
  {
    "from": "/scenarios-segmentio",
    "to": "/scenarios/segmentio"
  },
  {
    "from": "/scenarios-splunk",
    "to": "/scenarios/splunk"
  },
  {
    "from": "/scenarios-tessel",
    "to": "/scenarios/tessel"
  },
  {
    "from": "/scenarios-unbounce",
    "to": "/scenarios/unbounce"
  },
  {
    "from": "/updating-appliance",
    "to": "/appliance/update"
  },
  {
    "from": "/adldap-auth",
    "to": "/connector/install"
  },
  {
    "from": "/adldap-x",
    "to": "/connector/install-other-platforms"
  },
  {
    "from": "/aspnet-tutorial",
    "to": "/server-platforms/aspnet"
  },
  {
    "from": "/aspnet-owin-tutorial",
    "to": "/server-platforms/aspnet-owin"
  },
  {
    "from": "/servicestack-tutorial",
    "to": "/server-platforms/servicestack"
  },
  {
    "from": "/laravel-tutorial",
    "to": "/server-platforms/laravel"
  },
  {
    "from": "/symfony-tutorial",
    "to": "/server-platforms/symfony"
  },
  {
    "from": "/sharepoint-apps",
    "to": "/integrations/sharepoint-apps"
  },
  {
    "from": "/ad",
    "to": "/connections/enterprise/active-directory"
  },
  {
    "from": "/adfs",
    "to": "/connections/enterprise/adfs"
  },
  {
    "from": "/37signals-clientid",
    "to": "/connections/social/37signals"
  },
  {
    "from": "/amazon-clientid",
    "to": "/connections/social/amazon"
  },
  {
    "from": "/aol-clientid",
    "to": "/connections/social/aol"
  },
  {
    "from": "/dwolla-clientid",
    "to": "/connections/social/dwolla"
  },
  {
    "from": "/baidu-clientid",
    "to": "/connections/social/baidu"
  },
  {
    "from": "/box-clientid",
    "to": "/connections/social/box"
  },
  {
    "from": "/evernote-clientid",
    "to": "/connections/social/evernote"
  },
  {
    "from": "/exact-clientid",
    "to": "/connections/social/exact"
  },
  {
    "from": "/facebook-clientid",
    "to": "/connections/social/facebook"
  },
  {
    "from": "/fitbit-clientid",
    "to": "/connections/social/fitbit"
  },
  {
    "from": "/github-clientid",
    "to": "/connections/social/github"
  },
  {
    "from": "/goodreads-clientid",
    "to": "/connections/social/goodreads"
  },
  {
    "from": "/goog-clientid",
    "to": "/connections/social/google"
  },
  {
    "from": "/miicard-clientid",
    "to": "/connections/social/miicard"
  },
  {
    "from": "/ms-account-clientid",
    "to": "/connections/social/microsoft-account"
  },
  {
    "from": "/o365-clientid",
    "to": "/connections/enterprise/o365-deprecated"
  },
  {
    "from": "/paypal-clientid",
    "to": "/connections/social/paypal"
  },
  {
    "from": "/planningcenter-clientid",
    "to": "/connections/social/planning-center"
  },
  {
    "from": "/salesforce-clientid",
    "to": "/connections/social/salesforce"
  },
  {
    "from": "/renren-clientid",
    "to": "/connections/social/renren"
  },
  {
    "from": "/sharepoint-clientid",
    "to": "/connections/enterprise/sharepoint-online"
  },
  {
    "from": "/shopify-clientid",
    "to": "/connections/social/shopify"
  },
  {
    "from": "/soundcloud-clientid",
    "to": "/connections/social/soundcloud"
  },
  {
    "from": "/thecity-clientid",
    "to": "/connections/social/thecity"
  },
  {
    "from": "/twitter-clientid",
    "to": "/connections/social/twitter"
  },
  {
    "from": "/vkontakte-clientid",
    "to": "/connections/social/vkontakte"
  },
  {
    "from": "/waad-clientid",
    "to": "/connections/enterprise/azure-active-directory"
  },
  {
    "from": "/weibo-clientid",
    "to": "/connections/social/weibo"
  },
  {
    "from": "/wordpress-clientid",
    "to": "/connections/social/wordpress"
  },
  {
    "from": "/yahoo-clientid",
    "to": "/connections/social/yahoo"
  },
  {
    "from": "/yandex-clientid",
    "to": "/connections/social/yandex"
  },
  {
    "from": "/instagram-clientid",
    "to": "/connections/social/instagram"
  },
  {
    "from": "/linkedin-clientid",
    "to": "/connections/social/linkedin"
  },
  {
    "from": "/checksum",
    "to": "/appliance/checksum"
  },
  {
    "from": "/android-tutorial",
    "to": "/quickstart/native/android"
  },
  {
    "from": "/native-platforms/android",
    "to": "/quickstart/native/android"
  },
  {
    "from": "/angular-tutorial",
    "to": "/quickstart/spa/angularjs"
  },
  {
    "from": "/client-platforms/angularjs",
    "to": "/quickstart/spa/angularjs"
  },
  {
    "from": "/client-platforms/angular2",
    "to": "/quickstart/spa/angular2"
  },
  {
    "from": "/aspnetwebapi-owin-tutorial",
    "to": "/server-apis/webapi-owin"
  },
  {
    "from": "/aspnetwebapi-tutorial",
    "to": "/server-apis/aspnet-webapi"
  },
  {
    "from": "/ember-tutorial",
    "to": "/quickstart/spa/emberjs"
  },
  {
    "from": "/client-platforms/emberjs",
    "to": "/quickstart/spa/emberjs"
  },
  {
    "from": "/ios-tutorial",
    "to": "/quickstart/native/ios-objc"
  },
  {
    "from": "/native-platforms/ios-objc",
    "to": "/quickstart/native/ios-objc"
  },
  {
    "from": "/java-tutorial",
    "to": "/server-platforms/java"
  },
  {
    "from": "/mvc3-tutorial",
    "to": "/server-platforms/aspnet"
  },
  {
    "from": "/mvc-tutorial-enterprise",
    "to": "/tutorials/aspnet-mvc4-enterprise-providers"
  },
  {
    "from": "/phonegap-plugin-tutorial",
    "to": "/native-platforms/cordova"
  },
  {
    "from": "/singlepageapp-tutorial",
    "to": "/quickstart/spa/vanillajs"
  },
  {
    "from": "/client-platforms/vanillajs",
    "to": "/quickstart/spa/vanillajs"
  },
  {
    "from": "/wcf-tutorial",
    "to": "/server-apis/wcf-service"
  },
  {
    "from": "/win8-cs-tutorial",
    "to": "/native-platforms/windows-store-csharp"
  },
  {
    "from": "/windowsstore-auth0-tutorial",
    "to": "/native-platforms/windows-store-csharp"
  },
  {
    "from": "/windowsstore-js-auth0-tutorial",
    "to": "/native-platforms/windows-store-javascript"
  },
  {
    "from": "/win8-tutorial",
    "to": "/native-platforms/windows-store-javascript"
  },
  {
    "from": "/windowsphone-tutorial",
    "to": "/native-platforms/windowsphone"
  },
  {
    "from": "/wpf-winforms-tutorial",
    "to": "/native-platforms/wpf-winforms"
  },
  {
    "from": "/xamarin-tutorial",
    "to": "/native-platforms/xamarin"
  },
  {
    "from": "/auth0js",
    "to": "/libraries/auth0js"
  },
  {
    "from": "/aws",
    "to": "/integrations/aws"
  },
  {
    "from": "/lock",
    "to": "/libraries/lock"
  },
  {
    "from": "/login-widget",
    "to": "/libraries/login-widget"
  },
  {
    "from": "/login-widget2",
    "to": "/libraries/login-widget2"
  },
  {
    "from": "/webapi",
    "to": "/server-apis/aspnet-webapi"
  },
  {
    "from": "/okta",
    "to": "/protocols/saml/identity-providers/okta"
  },
  {
    "from": "/onelogin",
    "to": "/protocols/saml/identity-providers/onelogin"
  },
  {
    "from": "/ping7",
    "to": "/protocols/saml/identity-providers/ping7"
  },
  {
    "from": "/passwordless",
    "to": "/connections/passwordless"
  },
  {
    "from": "/siteminder",
    "to": "/protocols/saml/identity-providers/siteminder"
  },
  {
    "from": "/ssocircle",
    "to": "/protocols/saml/identity-providers/ssocircle"
  },
  {
    "from": "/wsfedwebapp-tutorial",
    "to": "/tutorials/wsfed-web-app"
  },
  {
    "from": "/apiv2Changes",
    "to": "/api/management/v2/changes"
  },
  {
    "from": "/apiv2",
    "to": "/api/management/v2"
  },
  {
    "from": "/tokens/apiv2",
    "to": "/api/management/v2/tokens"
  },
  {
    "from": "/metadata-in-rules",
    "to": "/rules/metadata-in-rules"
  },
  {
    "from": "/metadata/rules",
    "to": "/rules/metadata-in-rules"
  },
  {
    "from": "/api-reference",
    "to": "/api/management/v1/reference"
  },
  {
    "from": "/api/v1",
    "to": "/api/management/v1"
  },
  {
    "from": "/api/v1/reference",
    "to": "/api/management/v1/reference"
  },
  {
    "from": "/api/v1/use-cases",
    "to": "/api/management/v1/use-cases"
  },
  {
    "from": "/api",
    "to": "/api/info"
  },
  {
    "from": "/api/v2",
    "to": "/api/management/v2"
  },
  {
    "from": "/api/v2/tokens",
    "to": "/api/management/v2/tokens"
  },
  {
    "from": "/api/v2/changes",
    "to": "/api/management/v2/changes"
  },
  {
    "from": "/auth-api",
    "to": "/api/authentication"
  },
  {
    "from": "/api/authentication/reference",
    "to": "/api/authentication"
  },
  {
    "from": "/oauth2",
    "to": "/connections/social/oauth2"
  },
  {
    "from": "/mysql-connection-tutorial",
    "to": "/connections/database/mysql"
  },
  {
    "from": "/migrating",
    "to": "/connections/database/migrating"
  },
  {
    "from": "/quickstart/native-mobile/windows8-cp/:client",
    "to": "/quickstart/native-mobile/windows-store-csharp/:client"
  },
  {
    "from": "/quickstart/native-mobile/windows8/:client",
    "to": "/quickstart/native-mobile/windows-store-javascript/:client"
  },
  {
    "from": "/quickstart/spa/angular/:client",
    "to": "/quickstart/spa/angularjs/:client"
  },
  {
    "from": "/quickstart/spa/javascript/:client",
    "to": "/quickstart/spa/vanillajs/:client"
  },
  {
    "from": "/quickstart/native-mobile/wpf-winforms/aspnetweb-api",
    "to": "/quickstart/native-mobile/wpf-winforms/aspnet-webapi"
  },
  {
    "from": "/quickstart/native-mobile/:platform/laravel-api",
    "to": "/quickstart/native-mobile/:platform/php-laravel"
  },
  {
    "from": "/quickstart/native-mobile/:platform/rails-api",
    "to": "/quickstart/native-mobile/:platform/rails"
  },
  {
    "from": "/quickstart/native-mobile/:platform/:api",
    "to": "/quickstart/native-mobile/:platform"
  },
  {
    "from": "/mfa",
    "to": "/multifactor-authentication"
  },
  {
    "from": "/multi-factor-authentication",
    "to": "/multifactor-authentication"
  },
  {
    "from": "/multi-factor-authentication/yubikey",
    "to": "/multifactor-authentication/yubikey"
  },
  {
    "from": "/quickstart",
    "to": "/"
  },
  {
    "from": "/link-accounts/user-initiated",
    "to": "/link-accounts/user-initiated-linking"
  },
  {
    "from": "/libraries/lock/using-refresh-tokens",
    "to": "/libraries/lock/using-a-refresh-token"
  },
  {
    "from": "/quickstart/native-mobile/:client/node-api",
    "to": "/quickstart/native-mobile/:client/nodejs"
  },
  {
    "from": "/quickstart/webapp/play-2-scala",
    "to": "/quickstart/webapp/scala"
  },
  {
    "from": "/quickstart/hybrid/:client/python-api",
    "to": "/quickstart/hybrid/:client/python"
  },
  {
    "from": "/quickstart/native-mobile/:client/ruby-api",
    "to": "/quickstart/native-mobile/:client/ruby"
  },
  {
    "from": "/quickstart/native-mobile/:client/aspnetweb-owin-api",
    "to": "/quickstart/native-mobile/:client/webapi-owin"
  },
  {
    "from": "/quickstart/:platform/reactnative-ios",
    "to": "/quickstart/:platform/react-native-ios"
  },
  {
    "from": "/quickstart/:platform/reactnative-ios/:backend",
    "to": "/quickstart/:platform/react-native-ios/:backend"
  },
  {
    "from": "/quickstart/:platform/reactnative-android",
    "to": "/quickstart/:platform/react-native-android"
  },
  {
    "from": "/quickstart/:platform/reactnative-android/:backend",
    "to": "/quickstart/:platform/react-native-android/:backend"
  },
  {
    "from": "/connections/passwordless/ios-sms",
    "to": "/connections/passwordless/ios-sms-objc"
  },
  {
    "from": "/premium-support",
    "to": "/support"
  },
  {
    "from": "/multifactor-authentication/custom-provider",
    "to": "/multifactor-authentication"
  },
  {
    "from": "/native-platforms/windows-store-javascript",
    "to": "/native-platforms/windows-uwp-javascript"
  },
  {
    "from": "/native-platforms/windows-store-csharp",
    "to": "/native-platforms/windows-uwp-csharp"
  },
  {
    "from": "/tutorials/aspnet-mvc4-enterprise-providers",
    "to": "/server-platforms/aspnet"
  },
  {
    "from": "/password-strength",
    "to": "/connections/database/password-strength"
  },
  {
    "from": "/users-search",
    "to": "/api/v2/user-search"
  },
  {
    "from": "/api/v2/user-search",
    "to": "/api/management/v2/user-search"
  },
  {
    "from": "/appliance/checksum",
    "to": "/appliance"
  },
  {
    "from": "/appliance/proxy-updater",
    "to": "/appliance"
  },
  {
    "from": "/appliance/update",
    "to": "/appliance"
  },
  {
    "from": "/enterprise-support",
    "to": "/onboarding/enterprise-support"
  },
  {
    "from": "/extensions/azure-blog-storage",
    "to": "/extensions/azure-blob-storage"
  },
  {
    "from": "/quickstart/hybrid",
    "to": "/quickstart/native"
  },
  {
    "from": "/quickstart/hybrid/:platform",
    "to": "/quickstart/native/:platform"
  },
  {
    "from": "/quickstart/hybrid/:platform/:api([^0-9]+)",
    "to": "/quickstart/native/:platform"
  },
  {
    "from": "/quickstart/spa/:platform/:api([^0-9]+)",
    "to": "/quickstart/spa/:platform"
  },
  {
    "from": "/quickstart/native/:platform/:api([^0-9]+)",
    "to": "/quickstart/native/:platform"
  },
  {
    "from": "/quickstart/backend/:platform/:api([^0-9]+)",
    "to": "/quickstart/backend/:platform"
  },
  {
    "from": "/quickstart/backend/java",
    "to": "/quickstart/backend/java-spring-security",
    "status": 302
  },
  {
    "from": "/policies/rate-limit",
    "to": "/policies/rate-limits"
  },
  {
    "from": "/i18n/password-strength",
    "to": "/i18n/password-options"
  },
  {
    "from": "/multifactor-authentication2",
    "to": "/multifactor-authentication"
  },
  {
    "from": "/quickstart/native/ios-reactnative",
    "to": "/quickstart/native/react-native-ios"
  },
  {
    "from": "/quickstart/native-mobile/:platform",
    "to": "/quickstart/native/:platform"
  },
  {
    "from": "/quickstart/native-mobile/:platform/no-api",
    "to": "/quickstart/native/:platform"
  },
  {
    "from": "/quickstart/native-mobile",
    "to": "/quickstart/native"
  },
  {
    "from": "/sso/single-sign-on",
    "to": "/sso"
  },
  {
    "from": "/libraries/lock/i18n",
    "to": "/libraries/lock/v10/i18n",
    "status": 302
  },
  {
    "from": "/libraries/lock/migration-guide",
    "to": "/libraries/lock/v10/migration-guide",
    "status": 302
  },
  {
    "from": "/libraries/lock/sending-authentication-parameters",
    "to": "/libraries/lock/v10/sending-authentication-parameters",
    "status": 302
  },
  {
    "from": "/libraries/lock/v10",
    "to": "/libraries/lock",
    "status": 302
  },
  {
    "from": "/libraries/lock/v10/installation",
    "to": "/libraries/lock#lock-10-installation",
    "status": 302
  },
  {
    "from": "/libraries/lock/customization",
    "to": "/libraries/lock/v10/customization",
    "status": 302
  },
  {
    "from": "/libraries/lock/display-modes",
    "to": "/libraries/lock/v10/customization#container-string-",
    "status": 302
  },
  {
    "from": "/libraries/lock/ui-customization",
    "to": "/libraries/lock/v10/ui-customization",
    "status": 302
  },
  {
    "from": "/quickstart/spa/react/03-user-profile",
    "to": "/quickstart/spa/react/04-user-profile"
  },
  {
    "from": "/cancel-paid-subscriptions",
    "to": "/tutorials/cancel-paid-subscriptions"
  },
  {
    "from": "/pricing-per-app-per-connection",
    "to": "/tutorials/pricing-per-app-per-connection"
  },
  {
    "from": "/local-testing-and-development",
    "to": "/tutorials/local-testing-and-development"
  },
  {
    "from": "/moving-out",
    "to": "/tutorials/removing-auth0-exporting-data"
  },
  {
    "from": "/lifecycle",
    "to": "/tutorials/development-lifecycle-with-auth0"
  },
  {
    "from": "/what-to-do-once-the-user-is-logged-in/adding-scopes-for-an-external-idp",
    "to": "/tutorials/adding-scopes-for-an-external-idp"
  },
  {
    "from": "/what-to-do-once-the-user-is-logged-in/calling-an-external-idp-api",
    "to": "/tutorials/calling-an-external-idp-api"
  },
  {
    "from": "/enable-simple-connection",
    "to": "/tutorials/enabling-a-connection"
  },
  {
    "from": "/oauth1",
    "to": "/tutorials/adding-generic-oauth1-connection"
  },
  {
    "from": "/oauth2-examples",
    "to": "/tutorials/generic-oauth2-connection-examples"
  },
  {
    "from": "/tutorials/setup-up-authentication",
    "to": "/tutorials/step-up-authentication"
  },
  {
    "from": "/refresh-token",
    "to": "/tokens/refresh-token"
  },
  {
    "from": "/tokens/refresh_token",
    "to": "/tokens/refresh-token"
  },
  {
    "from": "/tokens/access_token",
    "to": "/tokens/access-token"
  },
  {
    "from": "/salesforce-community",
    "to": "/connections/social/salesforce"
  },
  {
    "from": "/update-client-secret",
    "to": "/tutorials/how-to-update-applications-client-secret"
  },
  {
    "from": "/test-partner-connection",
    "to": "/tutorials/how-to-test-partner-connection"
  },
  {
    "from": "/bulk-import",
    "to": "/tutorials/bulk-importing-users-into-auth0"
  },
  {
    "from": "/creating-users",
    "to": "/tutorials/creating-users-in-the-management-portal"
  },
  {
    "from": "/custom-signup",
    "to": "/libraries/custom-signup"
  },
  {
    "from": "/custom-error-pages",
    "to": "/error-pages/custom"
  },
  {
    "from": "/error-pages",
    "to": "/error-pages/generic"
  },
  {
    "from": "/google-admin-sdk",
    "to": "/tutorials/configuration-to-query-users-from-google-apps"
  },
  {
    "from": "/invite-only",
    "to": "/tutorials/creating-invite-only-applications"
  },
  {
    "from": "/saas-apps",
    "to": "/tutorials/using-auth0-with-multi-tenant-apps"
  },
  {
    "from": "/sla",
    "to": "/support/sla"
  },
  {
    "from": "/versioning",
    "to": "/tutorials/how-auth0-versions-software"
  },
  {
    "from": "/oidc-rs256-owin",
    "to": "/tutorials/openid-connect-discovery"
  },
  {
    "from": "/cli",
    "to": "/tutorials/using-auth0-to-secure-an-api"
  },
  {
    "from": "/apps-apis",
    "to": "/tutorials/web-apps-vs-web-apis-cookies-vs-tokens"
  },
  {
    "from": "/monitoring",
    "to": "/tutorials/how-to-monitor-auth0"
  },
  {
    "from": "/har",
    "to": "/tutorials/troubleshooting-with-har-files"
  },
  {
    "from": "/tutorials/troubleshootings-with-har-files",
    "to": "/tutorials/troubleshooting-with-har-files"
  },
  {
    "from": "/hrd",
    "to": "/libraries/lock/v10/selecting-the-connection-for-multiple-logins"
  },
  {
    "from": "/blacklist-attributes",
    "to": "/tutorials/blacklisting-attributes"
  },
  {
    "from": "/brute-force-protection",
    "to": "/anomaly-detection/brute-force-protection"
  },
  {
    "from": "/breached-password",
    "to": "/anomaly-detection/breached-passwords"
  },
  {
    "from": "/office365-deprecated",
    "to": "/tutorials/office365-connection-deprecation-guide"
  },
  {
    "from": "/scenarios/amazon-cognito",
    "to": "/tutorials/integrating-auth0-amazon-cognito-mobile-apps"
  },
  {
    "from": "/scenarios/github",
    "to": "/tutorials/using-auth0-as-an-identity-provider-with-github-enterprise"
  },
  {
    "from": "/scenarios/ionic-and-firebase",
    "to": "/tutorials/using-ionic-and-firebase"
  },
  {
    "from": "/scenarios/keenio",
    "to": "/tutorials/sending-events-to-keenio"
  },
  {
    "from": "/scenarios/mixpanel-fullcontact-salesforce",
    "to": "/tutorials/track-signups-enrich-user-profile-generate-leads"
  },
  {
    "from": "/scenarios/mqtt",
    "to": "/tutorials/authenticating-devices-using-mqtt"
  },
  {
    "from": "/scenarios/multi-tenant-saas-azure-ad",
    "to": "/tutorials/building-multi-tenant-saas-applications-with-azure-active-directory"
  },
  {
    "from": "/scenarios/rapleaf-salesforce",
    "to": "/tutorials/tracking-new-leads-in-salesforce-and-raplead"
  },
  {
    "from": "/scenarios/segmentio",
    "to": "/tutorials/sending-events-to-segmentio"
  },
  {
    "from": "/scenarios/slack",
    "to": "/tutorials/integrating-with-slack"
  },
  {
    "from": "/scenarios/splunk",
    "to": "/tutorials/sending-events-to-splunk"
  },
  {
    "from": "/scenarios/tessel",
    "to": "/tutorials/authenticating-a-tessel-device"
  },
  {
    "from": "/scenarios/unbounce",
    "to": "/tutorials/get-user-information-with-unbounce-landing-pages"
  },
  {
    "from": "/scenarios/zendesk-sso",
    "to": "/tutorials/single-sign-on-with-zendesk-using-jwt"
  },
  {
    "from": "/scenarios",
    "to": "/tutorials"
  },
  {
    "from": "/rate-limits",
    "to": "/policies/rate-limits"
  },
  {
    "from": "/sequence-diagrams",
    "to": "/architecture-scenarios/application/spa-api"
  },
  {
    "from": "/architecture-scenarios/sequence-diagrams",
    "to:": "/architecture-scenarios/application/spa-api"
  },
  {
    "from": "/deployment",
    "to": "/overview/deployment-models"
  },
  {
    "from": "/java-overview",
    "to": "/dev-centers/java"
  },
  {
    "from": "/oauth-web-protocol",
    "to": "/protocols/oauth2/oauth-web-protocol"
  },
  {
    "from": "/protocols/oauth-web-protocol",
    "to": "/protocols/oauth2/oauth-web-protocol"
  },
  {
    "from": "/oauth-implicit-protocol",
    "to": "/protocols/oauth2/oauth-implicit-protocol"
  },
  {
    "from": "/protocols/oauth-state",
    "to": "/protocols/oauth2/oauth-state"
  },
  {
    "from": "/metadata/apiv2",
    "to": "/metadata/management-api"
  },
  {
    "from": "/applications",
    "to": "/clients"
  },
  {
    "from": "/saml-apps",
    "to": "/protocols/saml/saml-apps"
  },
  {
    "from": "/saml-configuration",
    "to": "/protocols/saml/saml-configuration"
  },
  {
    "from": "/saml-idp-generic",
    "to": "/protocols/saml/saml-idp-generic"
  },
  {
    "from": "/saml-sp-generic",
    "to": "/protocols/saml/saml-sp-generic"
  },
  {
    "from": "/saml2webapp-tutorial",
    "to": "/protocols/saml/saml2webapp-tutorial"
  },
  {
    "from": "/samlp-providers",
    "to": "/protocols/saml/samlp-providers"
  },
  {
    "from": "/samlp",
    "to": "/protocols/saml/samlp"
  },
  {
    "from": "/samlsso-auth0-to-auth0",
    "to": "/protocols/saml/samlsso-auth0-to-auth0"
  },
  {
    "from": "/error-pages",
    "to": "/hosted-pages/error-pages"
  },
  {
    "from": "/error-pages/custom",
    "to": "/hosted-pages/custom-error-pages"
  },
  {
    "from": "/error-pages/generic",
    "to": "/hosted-pages/error-pages"
  },
  {
    "from": "/saml/identity-providers/okta",
    "to": "/protocols/saml/identity-providers/okta"
  },
  {
    "from": "/saml/identity-providers/onelogin",
    "to": "/protocols/saml/identity-providers/onelogin"
  },
  {
    "from": "/saml/identity-providers/ping7",
    "to": "/protocols/saml/identity-providers/ping7"
  },
  {
    "from": "/saml/identity-providers/salesforce",
    "to": "/protocols/saml/identity-providers/salesforce"
  },
  {
    "from": "/saml/identity-providers/siteminder",
    "to": "/protocols/saml/identity-providers/siteminder"
  },
  {
    "from": "/saml-apps/cisco-webex",
    "to": "/protocols/saml/saml-apps/cisco-webex"
  },
  {
    "from": "/saml-apps/datadog",
    "to": "/protocols/saml/saml-apps/datadog"
  },
  {
    "from": "/saml-apps/freshdesk",
    "to": "/protocols/saml/saml-apps/freshdesk"
  },
  {
    "from": "/saml-apps/heroku-sso",
    "to": "/protocols/saml/saml-apps/heroku"
  },
  {
    "from": "/saml-apps/litmos",
    "to": "/protocols/saml/saml-apps/litmos"
  },
  {
    "from": "/saml-apps/sprout-video",
    "to": "/protocols/saml/saml-apps/sprout-video"
  },
  {
    "from": "/libraries/lock-android/use-your-own-ui",
    "to": "/libraries/lock-android/custom-theming"
  },
  {
    "from": "/libraries/lock-android/native-social-authentication",
    "to": "/libraries/lock-android/custom-authentication-providers"
  },
  {
    "from": "/onboarding/appliance-outage",
    "to": "/appliance/critical-issue"
  },
  {
    "from": "/libraries/lock/v10/custom-signup",
    "to": "/libraries/custom-signup"
  },
  {
    "from": "/tutorials/local-testing-and-development",
    "to": "/dev-lifecycle/local-testing-and-development"
  },
  {
    "from": "/tutorials/development-lifecycle-with-auth0",
    "to": "/dev-lifecycle/setting-up-env"
  },
  {
    "from": "/tokens/id_token",
    "to": "/tokens/id-token"
  },
  {
    "from": "/connections",
    "to": "/identityproviders"
  },
  {
    "from": "/anomaly-detection/brute-force-protection",
    "to": "/anomaly-detection#brute-force-protection"
  },
  {
    "from": "/quickstart/backend/webapi-owin/04-authentication-rs256-deprecated",
    "to": "/quickstart/backend/webapi-owin/04-authentication-rs256-legacy"
  },
  {
    "from": "/quickstart/backend/webapi-owin/05-authentication-hs256-deprecated",
    "to": "/quickstart/backend/webapi-owin/05-authentication-hs256-legacy"
  },
  {
    "from": "/quickstart/backend/webapi-owin/06-authorization-deprecated",
    "to": "/quickstart/backend/webapi-owin/06-authorization-legacy"
  },
  {
    "from": "/quickstart/backend/aspnet-core-webapi/04-authentication-rs256-deprecated",
    "to": "/quickstart/backend/aspnet-core-webapi/04-authentication-rs256-legacy"
  },
  {
    "from": "/quickstart/backend/aspnet-core-webapi/05-authentication-hs256-deprecated",
    "to": "/quickstart/backend/aspnet-core-webapi/05-authentication-hs256-legacy"
  },
  {
    "from": "/quickstart/backend/aspnet-core-webapi/06-authorization-deprecated",
    "to": "/quickstart/backend/aspnet-core-webapi/06-authorization-legacy"
  },
  {
    "from": "/libraries/lock-android/error-messages",
    "to": "/libraries/error-messages"
  },
  {
<<<<<<< HEAD
    "from": "/api-auth/grant/using-rules",
    "to": "/api-auth/tutorials/client-credentials/customize-with-hooks"
=======
    "from": "/auth0-hooks",
    "to": "/hooks"
  },
  {
    "from": "/auth0-hooks/cli/create-delete",
    "to": "/hooks/cli/create-delete"
  },
  {
    "from": "/auth0-hooks/cli/edit",
    "to": "/hooks/cli/edit"
  },
  {
    "from": "/auth0-hooks/cli/enable-disable",
    "to": "/hooks/cli/enable-disable"
  },
  {
    "from": "/auth0-hooks/cli",
    "to": "/hooks/cli"
  },
  {
    "from": "/auth0-hooks/cli/logs",
    "to": "/hooks/cli/logs"
  },
  {
    "from": "/auth0-hooks/dashboard",
    "to": "/hooks/dashboard"
  },
  {
    "from": "/auth0-hooks/dashboard/create-delete",
    "to": "/hooks/dashboard/create-delete"
  },
  {
    "from": "/auth0-hooks/dashboard/edit",
    "to": "/hooks/dashboard/edit"
  },
  {
    "from": "/auth0-hooks/dashboard/enable-disable",
    "to": "/hooks/dashboard/enable-disable"
  },
  {
    "from": "/auth0-hooks/extensibility-points",
    "to": "/hooks/extensibility-points"
  },
  {
    "from": "/auth0-hooks/extensibility-points/credentials-exchange",
    "to": "/hooks/extensibility-points/credentials-exchange"
  },
  {
    "from": "/auth0-hooks/extensibility-points/post-user-registration",
    "to": "/hooks/extensibility-points/post-user-registration"
  },
  {
    "from": "/auth0-hooks/extensibility-points/pre-user-registration",
    "to": "/hooks/extensibility-points/pre-user-registration"
  },
  {
    "from": "/auth0-hooks/overview",
    "to": "/hooks/overview"
>>>>>>> 90a03d51
  }
]<|MERGE_RESOLUTION|>--- conflicted
+++ resolved
@@ -1201,10 +1201,10 @@
     "to": "/libraries/error-messages"
   },
   {
-<<<<<<< HEAD
     "from": "/api-auth/grant/using-rules",
     "to": "/api-auth/tutorials/client-credentials/customize-with-hooks"
-=======
+  },
+  {
     "from": "/auth0-hooks",
     "to": "/hooks"
   },
@@ -1263,6 +1263,5 @@
   {
     "from": "/auth0-hooks/overview",
     "to": "/hooks/overview"
->>>>>>> 90a03d51
   }
 ]