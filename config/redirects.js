--- conflicted
+++ resolved
@@ -2044,16 +2044,9 @@
    {
      from: '/users/redirecting-users',
      to: '/users/guides/redirect-users-after-login'
-<<<<<<< HEAD
-   }
-=======
-   },
-   { from: '/analytics/integrations/facebook-analytics', to: '/' },
-   { from: '/analytics/integrations/google-analytics', to: '/' },
-   { from: '/analytics/integrations', to: '/' },
+   },
    {
      from: '/applications/spa',
      to: '/applications/guides/register-spa'
-   },
->>>>>>> 27bf39a4
+   }
 ];
