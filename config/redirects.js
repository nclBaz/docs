--- conflicted
+++ resolved
@@ -1960,11 +1960,6 @@
    {
      from: '/metadata/apis',
      to: '/users/guides/manage-user-metadata'
-<<<<<<< HEAD
-   },
-   {
-     from: '/metadata/lock',
-     to: '/users/guides/manage-user-metadata'
    },
    {
      from: '/multifactor-authentication/administrator/twilio-configuration',
@@ -1993,11 +1988,9 @@
    {
      from: '/multifactor-authentication/yubikey',
      to: '/multifactor-authentication'
-=======
->>>>>>> e00d4cdc
    }
   //  {
   //    from: '/metadata/lock',
   //    to: '/users/guides/manage-user-metadata'
   //  }
-];+];
