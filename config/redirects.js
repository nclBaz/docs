--- conflicted
+++ resolved
@@ -1338,8 +1338,19 @@
     to: '/tokens'
   },
   {
-<<<<<<< HEAD
-        from: '/libraries/lock/v9#api',
+    from: ['/hosted-pages/hosted-login-auth0js'],
+    to: '/hosted-pages/login/auth0js'
+  },
+  {
+    from: ['/hosted-pages/hosted-login-auth0js/v8'],
+    to: '/hosted-pages/login/auth0js/v8'
+  },
+  {
+    from: ['/hosted-pages/hosted-login-auth0js/v7'],
+    to: '/hosted-pages/login/auth0js/v7'
+  },
+  {
+    from: '/libraries/lock/v9#api',
     to: '/libraries/lock/v9/api'
   },
   {
@@ -1349,17 +1360,5 @@
   {
     from: '/libraries/lock/v9/initialization',
     to: '/libraries/lock/v9#initialization'
-=======
-    from: ['/hosted-pages/hosted-login-auth0js'],
-    to: '/hosted-pages/login/auth0js'
-  },
-  {
-    from: ['/hosted-pages/hosted-login-auth0js/v8'],
-    to: '/hosted-pages/login/auth0js/v8'
-  },
-  {
-    from: ['/hosted-pages/hosted-login-auth0js/v7'],
-    to: '/hosted-pages/login/auth0js/v7'
->>>>>>> acac769a
   }
 ];