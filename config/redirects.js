//  This is the list of APIs used in the old two-step quickstarts.
const apiNames = [
  'aspnet-webapi',
  'aws',
  'azure-blob-storage',
  'azure-mobile-services',
  'azure-sb',
  'falcor',
  'firebase',
  'golang',
  'hapi',
  'java-spring-security',
  'java',
  'nginx',
  'nodejs',
  'php-laravel',
  'php-symfony',
  'php',
  'python',
  'rails',
  'ruby',
  'salesforce-sandbox',
  'salesforce',
  'sap-odata',
  'wcf-service',
  'webapi-owin'
];

const apis = `:api(${apiNames.join('|')})`;

module.exports = [

  /* MISCELLANEOUS AND OUTDATED  */

  {
    from: ['/addons','/firebaseapi-tutorial','/salesforcesandboxapi-tutorial','/salesforceapi-tutorial','/sapapi-tutorial','/clients/addons','/applications/addons','/addons/azure-blob-storage','/addons/azure-mobile-services','/addons/azure-sb'],
    to: '/'
  },
  {
    from: '/topics/guides',
    to: '/'
  },
  {
    from: ['/design','/design/web'],
    to: '/'
  },
  {
    from: ['/design/browser-based-vs-native-experience-on-mobile','/tutorials/browser-based-vs-native-experience-on-mobile'],
    to: '/best-practices/mobile-device-login-flow-best-practices'
  },
  {
    from: '/topics/identity-glossary',
    to: '/glossary'
  },
  {
    from: ['/deploy/checklist'],
    to: '/deploy/deploy-checklist'
  },

  /* QUICKSTARTS */

  {
    from: ['/android-tutorial', '/native-platforms/android', '/quickstart/native/android-vnext'],
    to: '/quickstart/native/android'
  },
  {
    from: [
      '/angular-tutorial',
      '/client-platforms/angularjs'
    ],
    to: '/quickstart/spa/angularjs'
  },
  {
    from: '/client-platforms/angular2',
    to: '/quickstart/spa/angular'
  },
  {
    from: ['/quickstart/spa/angularjs', '/quickstart/spa/angular2', '/quickstart/spa/angular-next'],
    to: '/quickstart/spa/angular'
  },
  {
    from: '/quickstarts/spa/vanillajs/01-login',
    to: '/quickstart/spa/vanillajs/01-login'
  },
  {
    from: ['/aspnet-tutorial', '/mvc3-tutorial'],
    to: '/quickstart/webapp/aspnet'
  },
  {
    from: ['/aspnet-owin-tutorial', '/aspnetwebapi-owin-tutorial'],
    to: '/quickstart/webapp/aspnet-owin'
  },
  {
    from: [
      '/aspnetwebapi-tutorial',
      '/tutorials/aspnet-mvc4-enterprise-providers',
      '/webapi',
      '/mvc-tutorial-enterprise'
    ],
    to: '/quickstart/backend/aspnet-webapi'
  },
  {
    from: '/quickstart/native/chrome-extension',
    to: '/quickstart/native/chrome'
  },
  {
    from: ['/ember-tutorial', '/client-platforms/emberjs'],
    to: '/quickstart/spa/emberjs'
  },
  {
    from: '/ionic-tutorial',
    to: '/quickstart/native/ionic'
  },
  {
    from: ['/ios-tutorial', '/native-platforms/ios-objc', '/quickstart/native/ios-objc'],
    to: '/quickstart/native/ios-swift'
  },
  {
    from: '/java-tutorial',
    to: '/quickstart/webapp/java'
  },
  {
    from: '/javaapi-tutorial',
    to: '/quickstart/backend/java'
  },
  {
    from: '/server-platforms/golang',
    to: '/quickstart/webapp/golang'
  },
  {
    from: '/laravel-tutorial',
    to: '/quickstart/webapp/laravel'
  },
  {
    from: '/laravelapi-tutorial',
    to: '/quickstart/backend/php-laravel'
  },
  {
    from: '/nodeapi-tutorial',
    to: '/quickstart/backend/nodejs'
  },
  {
    from: ['/nodejs-tutorial', '/server-platforms/nodejs'],
    to: '/quickstart/webapp/nodejs'
  },
  {
    from: '/phpapi-tutorial',
    to: '/quickstart/backend/php'
  },
  {
    from: '/pythonapi-tutorial',
    to: '/quickstart/backend/python'
  },
  {
    from: '/client-platforms/react',
    to: '/quickstart/spa/react'
  },
  {
    from: '/quickstart/native/ios-reactnative',
    to: '/quickstart/native/react-native'
  },
  {
    from: '/rubyapi-tutorial',
    to: '/quickstart/backend/rails'
  },
  {
    from: '/rails-tutorial',
    to: '/quickstart/webapp/rails'
  },
  {
    from: '/server-apis/ruby',
    to: '/quickstart/backend/ruby'
  },
  {
    from: '/python-tutorial',
    to: '/quickstart/webapp/python'
  },
  {
    from: ['/php-tutorial', '/server-platforms/php'],
    to: '/quickstart/webapp/php'
  },
  {
    from: '/phonegap-tutorial',
    to: '/quickstart/native/phonegap'
  },
  {
    from: '/servicestack-tutorial',
    to: '/quickstart/webapp/servicestack'
  },
  {
    from: [
      '/singlepageapp-tutorial',
      '/client-platforms/vanillajs',
      '/quickstart/spa/javascript/:client?'
    ],
    to: '/quickstart/spa/vanillajs'
  },
  {
    from: '/quickstart/webapp/play-2-scala',
    to: '/quickstart/webapp/scala'
  },
  {
    from: '/symfony-tutorial',
    to: '/quickstart/webapp/symfony'
  },
  {
    from: '/wcf-tutorial',
    to: '/quickstart/backend/wcf-service'
  },
  {
    from: [
      '/win8-cs-tutorial',
      '/windowsstore-auth0-tutorial',
      '/native-platforms/windows-store-csharp',
      '/quickstart/native-mobile/windows8-cp/:client?',
      '/quickstart/native/windows8-cp'
    ],
    to: '/quickstart/native/windows-uwp-csharp'
  },
  {
    from: [
      '/win8-tutorial',
      '/windowsstore-js-auth0-tutorial',
      '/native-platforms/windows-store-javascript',
      '/quickstart/native-mobile/windows8/:client'
    ],
    to: '/quickstart/native/windows-uwp-javascript'
  },
  {
    from: '/windowsphone-tutorial',
    to: '/quickstart/native/windowsphone'
  },
  {
    from: '/wpf-winforms-tutorial',
    to: '/quickstart/native/wpf-winforms'
  },
  {
    from: '/xamarin-tutorial',
    to: '/quickstart/native/xamarin'
  },
  {
    from: '/quickstart/:platform/reactnative-ios/:backend?',
    to: '/quickstart/native/react-native'
  },
  {
    from: '/quickstart/:platform/reactnative-android/:backend?',
    to: '/quickstart/native/react-native'
  },
  {
    from: '/quickstart/native/react-native-ios',
    to: '/quickstart/native/react-native'
  },
  {
    from: '/quickstart/native/react-native-android',
    to: '/quickstart/native/react-native'
  },
  {
    from: '/quickstart/spa/auth0-react',
    to: '/quickstart/spa/react'
  },
  {
    from: '/quickstart/spa/auth0-react/01',
    to: '/quickstart/spa/react'
  },
  {
    from: '/quickstart/spa/auth0-react/02',
    to: '/quickstart/spa/react/02-calling-an-api'
  },
  {
    from: '/quickstart/backend/webapi-owin/04-authentication-rs256-deprecated',
    to: '/quickstart/backend/webapi-owin/04-authentication-rs256-legacy'
  },
  {
    from: '/quickstart/backend/webapi-owin/05-authentication-hs256-deprecated',
    to: '/quickstart/backend/webapi-owin/05-authentication-hs256-legacy'
  },
  {
    from: '/quickstart/backend/webapi-owin/06-authorization-deprecated',
    to: '/quickstart/backend/webapi-owin/06-authorization-legacy'
  },
  {
    from: '/quickstart/backend/aspnet-core-webapi/04-authentication-rs256-deprecated',
    to: '/quickstart/backend/aspnet-core-webapi/04-authentication-rs256-legacy'
  },
  {
    from: '/quickstart/backend/aspnet-core-webapi/05-authentication-hs256-deprecated',
    to: '/quickstart/backend/aspnet-core-webapi/05-authentication-hs256-legacy'
  },
  {
    from: '/quickstart/backend/aspnet-core-webapi/06-authorization-deprecated',
    to: '/quickstart/backend/aspnet-core-webapi/06-authorization-legacy'
  },
  {
    from: '/quickstart/webapp/aspnet-core-3',
    to: '/quickstart/webapp/aspnet-core'
  },
  {
    from: '/quickstart/spa/react/03-user-profile',
    to: '/quickstart/spa/react/04-user-profile'
  },
  {
    from: '/quickstart/webapp/nodejs/02-user-profile',
    to: '/quickstart/webapp/nodejs/01-login'
  },
  {
    from: [
      '/quickstart/hybrid',
      '/quickstart/native-mobile'
    ],
    to: '/quickstart/native'
  },
  {
    from: [
      '/quickstart/hybrid/:platform',
      '/quickstart/native-mobile/:platform',
      `/quickstart/hybrid/:platform/${apis}`,
      `/quickstart/native-mobile/:platform/${apis}`,
      `/quickstart/native/:platform/${apis}`
    ],
    to: '/quickstart/native/:platform'
  },
  {
    from: `/quickstart/spa/:platform/${apis}`,
    to: '/quickstart/spa/:platform'
  },
  {
    from: `/quickstart/backend/:platform/${apis}`,
    to: '/quickstart/backend/:platform'
  },
  {
    from: '/quickstart/spa/emberjs',
    to: '/quickstart/spa/ember'
  },
  {
    from: [
      '/quickstart/spa/aurelia',
      '/quickstart/spa/ember',
      '/quickstart/spa/jquery'
    ],
    to: '/quickstart/spa'
  },
  {
    from: '/quickstart',
    to: '/'
  },
  {
    from: '/quickstart/backend/java',
    to: '/quickstart/backend/java-spring-security',
    status: 302
  },
  {
    from: '/quickstart/native/ios',
    to: '/quickstart/native/ios-swift'
  },
  {
    from: '/quickstart/native/ionic4',
    to: '/quickstart/native/ionic-angular'
  },
  {
    from: '/quickstart/native/ionic/00-intro',
    to: '/quickstart/native/ionic'
  },
  {
    from: '/quickstart/native/ionic/02-custom-login',
    to: '/quickstart/native/ionic'
  },
  {
    from: '/quickstart/native/ionic/03-user-profile',
    to: '/quickstart/native/ionic'
  },
  {
    from: '/quickstart/native/ionic/04-linking-accounts',
    to: '/quickstart/native/ionic'
  },
  {
    from: '/quickstart/native/ionic/05-rules',
    to: '/quickstart/native/ionic'
  },
  {
    from: '/quickstart/native/ionic/06-authorization',
    to: '/quickstart/native/ionic'
  },
  {
    from: '/quickstart/native/ionic/08-mfa',
    to: '/quickstart/native/ionic'
  },
  {
    from: '/quickstart/native/ionic/09-customizing-lock',
    to: '/quickstart/native/ionic'
  },
  {
    from: '/quickstart/backend/nodejs/00-getting-started',
    to: '/quickstart/backend/nodejs'
  },
  {
    from: '/quickstart/backend/aspnet-core-webapi/00-getting-started',
    to: '/quickstart/backend/aspnet-core-webapi'
  },
  {
    from: '/quickstart/backend/falcor/00-getting-started',
    to: '/quickstart/backend/falcor'
  },
  {
    from: '/quickstart/backend/golang/00-getting-started',
    to: '/quickstart/backend/golang'
  },
  {
    from: '/quickstart/backend/hapi/00-getting-started',
    to: '/quickstart/backend/hapi'
  },
  {
    from: '/quickstart/backend/java-spring-security/00-getting-started',
    to: '/quickstart/backend/java-spring-security'
  },
  {
    from: '/quickstart/backend/laravel/00-getting-started',
    to: '/quickstart/backend/laravel'
  },
  {
    from: '/quickstart/backend/php/00-getting-started',
    to: '/quickstart/backend/php'
  },
  {
    from: '/quickstart/backend/python/00-getting-started',
    to: '/quickstart/backend/python'
  },
  {
    from: '/quickstart/backend/rails/00-getting-started',
    to: '/quickstart/backend/rails'
  },
  {
    from: '/quickstart/backend/ruby/00-getting-started',
    to: '/quickstart/backend/ruby'
  },
  {
    from: '/quickstart/backend/symfony/00-getting-started',
    to: '/quickstart/backend/symfony'
  },
  {
    from: '/quickstart/backend/webapi-owin/00-getting-started',
    to: '/quickstart/backend/webapi-owin'
  },
  {
    from: '/quickstart/webapp/rails/00-introduction',
    to: '/quickstart/webapp/rails'
  },
  {
    from: '/quickstart/webapp/rails/02-custom-login',
    to: '/quickstart/webapp/rails'
  },
  {
    from: '/quickstart/webapp/rails/03-session-handling',
    to: '/quickstart/webapp/rails/02-session-handling'
  },
  {
    from: '/quickstart/webapp/rails/04-user-profile',
    to: '/quickstart/webapp/rails/03-user-profile'
  },
  {
    from: '/quickstart/webapp/rails/05-linking-accounts',
    to: '/quickstart/webapp/rails'
  },
  {
    from: '/quickstart/webapp/rails/06-rules',
    to: '/quickstart/webapp/rails'
  },
  {
    from: '/quickstart/webapp/rails/07-authorization',
    to: '/quickstart/webapp/rails'
  },
  {
    from: '/quickstart/webapp/rails/08-mfa',
    to: '/quickstart/webapp/rails'
  },
  {
    from: '/quickstart/webapp/rails/09-customizing-lock',
    to: '/quickstart/webapp/rails'
  },
  {
    from: '/quickstart/webapp/java/getting-started',
    to: '/quickstart/webapp/java'
  },
  {
    from: '/quickstart/webapp/java-spring-mvc/getting-started',
    to: '/quickstart/webapp/java-spring-mvc'
  },
  {
    from: '/quickstart/webapp/java-spring-security-mvc/00-intro',
    to: '/quickstart/webapp/java-spring-security-mvc'
  },
  {
    from: '/quickstart/spa/angular2/00-login',
    to: '/quickstart/spa/angular'
  },
  {
    from: '/quickstart/spa/angular2/03-user-profile',
    to: '/quickstart/spa/angular'
  },
  {
    from: '/quickstart/spa/angular2/04-calling-an-api',
    to: '/quickstart/spa/angular'
  },
  {
    from: '/quickstart/spa/angular2/05-authorization',
    to: '/quickstart/spa/angular'
  },
  {
    from: '/quickstart/spa/angular2/06-token-renewal',
    to: '/quickstart/spa/angular'
  },

  /* CONNECTIONS */

  {
    from: [
      '/37signals-clientid',
      '/connections/social/37signals',
      '/connections/social/basecamp'
    ],
    to: 'https://marketplace.auth0.com/integrations/37signals-social-connection'
  },
  {
    from: [
      '/amazon-clientid',
      '/connections/social/amazon'
    ],
    to: 'https://marketplace.auth0.com/integrations/amazon-social-connection'
  },
  {
    from: ['/connections/enterprise/azure-active-directory','/connections/social/active-directory','/waad-clientid','/users/guides/azure-access-control'],
    to: '/connections/enterprise/azure-active-directory/v2'
  },
  {
    from: '/connections/enterprise/azure-active-directory-classic',
    to: '/connections/enterprise/azure-active-directory/v1'
  },
  {
    from: '/connections/enterprise/samlp',
    to: '/connections/enterprise/saml'
  },
  {
    from: ['/connections/enterprise','/connections/enterprise/sharepoint-online','/connections/enterprise/ws-fed'],
    to: '/connections/enterprise/saml'
  },
  {
    from: [
      '/dwolla-clientid',
      '/connections/social/dwolla'
    ],
    to: 'https://marketplace.auth0.com/integrations/dwolla-social-connection'
  },
  {
    from: [
      '/baidu-clientid',
      '/connections/social/baidu'
    ],
    to: 'https://marketplace.auth0.com/integrations/baidu-social-connection'
  },
  {
    from: [
      '/box-clientid',
      '/connections/social/box'
    ],
    to: 'https://marketplace.auth0.com/integrations/box-social-connection'
  },
  {
    from: [
      '/evernote-clientid',
      '/connections/social/evernote'
    ],
    to: 'https://marketplace.auth0.com/integrations/evernote-social-connection'
  },
  {
    from: [
      '/exact-clientid',
      '/connections/social/exact'
    ],
    to: 'https://marketplace.auth0.com/integrations/exact-social-connection'
  },
  {
    from: [
      '/facebook-clientid',
      '/connections/social/facebook'
    ],
    to: 'https://marketplace.auth0.com/integrations/facebook-social-connection'
  },
  {
    from: [
      '/fitbit-clientid',
      '/connections/social/fitbit'
    ],
    to: 'https://marketplace.auth0.com/integrations/fitbit-social-connection'
  },
  {
    from: [
      '/github-clientid',
      '/connections/social/github'
    ],
    to: 'https://marketplace.auth0.com/integrations/github-social-connection'
  },
  {
    from: [
      '/goog-clientid',
      '/connections/social/google'
    ],
    to: 'https://marketplace.auth0.com/integrations/google-social-connection'
  },
  {
    from: [
      '/ms-account-clientid',
      '/connections/social/microsoft-account'
    ],
    to: 'https://marketplace.auth0.com/integrations/microsoft-account-social-connection'
  },
  {
    from: '/oauth2',
    to: '/connections/social/oauth2'
  },
  {
    from: '/connections/social/auth0-oidc',
    to: '/connections/enterprise/oidc'
  },
  {
    from: [
      '/paypal-clientid',
      '/connections/social/paypal'
    ],
    to: 'https://marketplace.auth0.com/integrations/paypal-social-connection'
  },
  {
    from: [
      '/planningcenter-clientid',
      '/connections/social/planning-center'
    ],
    to: 'https://marketplace.auth0.com/integrations/planningcenter-social-connection'
  },
  {
    from: [
      '/salesforce-clientid',
      '/connections/social/salesforce'
    ],
    to: 'https://marketplace.auth0.com/integrations/salesforce-social-connection'
  },
  {
    from: [
      '/renren-clientid',
      '/connections/social/renren'
    ],
    to: 'https://marketplace.auth0.com/integrations/renren-social-connection'
  },
  {
    from: [
      '/shopify-clientid',
      '/connections/social/shopify'
    ],
    to: 'https://marketplace.auth0.com/integrations/shopify-social-connection'
  },
  {
    from: [
      '/twitter-clientid',
      '/connections/social/twitter'
    ],
    to: 'https://marketplace.auth0.com/integrations/twitter-social-connection'
  },
  {
    from: [
      '/vkontakte-clientid',
      '/connections/social/vkontakte'
    ],
    to: 'https://marketplace.auth0.com/integrations/vkontakte-social-connection'
  },
  {
    from: [
      '/weibo-clientid',
      '/connections/social/weibo'
    ],
    to: 'https://marketplace.auth0.com/integrations/weibo-social-connection'
  },
  {
    from: [
      '/wordpress-clientid',
      '/connections/social/wordpress'
    ],
    to: 'https://marketplace.auth0.com/integrations/wordpress-social-connection'
  },
  {
    from: [
      '/yahoo-clientid',
      '/connections/social/yahoo'
    ],
    to: 'https://marketplace.auth0.com/integrations/yahoo-social-connection'
  },
  {
    from: [
      '/yandex-clientid',
      '/connections/social/yandex'
    ],
    to: 'https://marketplace.auth0.com/integrations/yandex-social-connection'
  },
  {
    from: [
      '/linkedin-clientid',
      '/connections/social/linkedin'
    ],
    to: 'https://marketplace.auth0.com/integrations/linkedin-social-connection'
  },
  {
    from: '/connections/social/bitbucket',
    to: 'https://marketplace.auth0.com/integrations/bitbucket-social-connection'
  },
  {
    from: '/connections/social/digitalocean',
    to: 'https://marketplace.auth0.com/integrations/digitalocean-social-connection'
  },
  {
    from: '/connections/social/discord',
    to: 'https://marketplace.auth0.com/integrations/discord-social-connection'
  },
  {
    from: '/connections/social/docomo',
    to: 'https://marketplace.auth0.com/integrations/daccount-social-connection'
  },
  {
    from: '/connections/social/dribbble',
    to: 'https://marketplace.auth0.com/integrations/dribbble-social-connection'
  },
  {
    from: '/connections/social/dropbox',
    to: 'https://marketplace.auth0.com/integrations/dropbox-social-connection'
  },
  {
    from: '/connections/social/evernote-sandbox',
    to: 'https://marketplace.auth0.com/integrations/evernote-sandbox-social-connection'
  },
  {
    from: '/connections/social/figma',
    to: 'https://marketplace.auth0.com/integrations/figma-social-connection'
  },
  {
    from: '/connections/social/paypal-sandbox',
    to: 'https://marketplace.auth0.com/integrations/paypal-sandbox-social-connection'
  },
  {
    from: '/connections/social/quickbooks-online',
    to: 'https://marketplace.auth0.com/integrations/quickbooks-social-connection'
  },
  {
    from: [
      '/salesforce-community',
      '/connections/social/salesforce-community'
    ],
    to: 'https://marketplace.auth0.com/integrations/salesforce-community-social-connection'
  },
  {
    from: '/connections/social/salesforce-sandbox',
    to: 'https://marketplace.auth0.com/integrations/salesforce-sandbox-social-connection'
  },
  {
    from: '/connections/social/slack',
    to: 'https://marketplace.auth0.com/integrations/sign-in-with-slack'
  },
  {
    from: '/connections/social/spotify',
    to: 'https://marketplace.auth0.com/integrations/spotify-social-connection'
  },
  {
    from: '/connections/social/stripe-connect',
    to: 'https://marketplace.auth0.com/integrations/stripe-connect-social-connection'
  },
  {
    from: '/connections/social/twitch',
    to: 'https://marketplace.auth0.com/integrations/twitch-social-connection'
  },
  {
    from: '/connections/social/vimeo',
    to: 'https://marketplace.auth0.com/integrations/vimeo-social-connection'
  },
  {
    from: '/connections/social/yammer',
    to: 'https://marketplace.auth0.com/integrations/yammer-social-connection'
  },
  {
    from: '/ad',
    to: '/connections/enterprise/active-directory-ldap'
  },
  {
    from: '/connections/enterprise/ldap',
    to: '/connections/enterprise/active-directory-ldap'
  },
    {
    from: '/connections/enterprise/active-directory',
    to: '/connections/enterprise/active-directory-ldap'
  },
  {
    from: '/adfs',
    to: '/connections/enterprise/adfs'
  },
  {
    from: ['/passwordless','/dashboard/guides/connections/set-up-connections-passwordless','/api-auth/passwordless','/connections/passwordless/ios','/connections/passwordless/native-passwordless-universal','/connections/passwordless/reference/troubleshoot','/connections/passwordless/faq','/connections/passwordless/spa-email-code','/connections/passwordless/spa-email-link','/connections/passwordless/spa-sms','/connections/passwordless/guides/','/connections/passwordless/ios-sms-objc','/connections/passwordless/ios-sms'],
    to: '/connections/passwordless'
  },
  {
    from: '/password-strength',
    to: '/connections/database/password-strength'
  },
  {
    from: ['/connections','/applications/concepts/connections','/applications/connections','/clients/connections'],
    to: '/identityproviders'
  },
  {
    from: ['/connections/database/mysql','/mysql-connection-tutorial','/connections/database/custom-db/custom-db-connection-overview'],
    to: '/connections/database/custom-db'
  },
  {
    from: ['/connections/database/password'],
    to: '/connections/database/password-options'
  },
  {
    from: ['/tutorials/adding-generic-oauth1-connection','/oauth1'],
    to: '/connections/adding-generic-oauth1-connection',
  },
  {
    from: ['/tutorials/adding-scopes-for-an-external-idp','/what-to-do-once-the-user-is-logged-in/adding-scopes-for-an-external-idp'],
    to: '/connections/adding-scopes-for-an-external-idp',
  },
  {
    from: ['/tutorials/generic-oauth2-connection-examples','/oauth2-examples'],
    to: '/connections/generic-oauth2-connection-examples',
  },
  {
    from: ['/tutorials/calling-an-external-idp-api','/what-to-do-once-the-user-is-logged-in/calling-an-external-idp-api'],
    to: '/connections/calling-an-external-idp-api',
  },
  {
    from: ['/tutorials/how-to-test-partner-connection','/test-partner-connection'],
    to: '/connections/how-to-test-partner-connection',
  },
  {
    from: '/connections/social/imgur',
    to: 'https://marketplace.auth0.com/integrations/imgur-social-connection'
  },
  {
    from: [
      '/connections/grean/bankid-no',
      '/connections/criipto/bankid-no',
      '/connections/grean/bankid-se',
      '/connections/criipto/bankid-se',
      '/connections/grean/nemid',
      '/connections/criipto/nemid'
    ],
    to: 'https://marketplace.auth0.com/integrations/criipto-verify-e-id'    
  },
  {
    from: '/connections/passwordless/sms-gateway',
    to: '/connections/passwordless/guides/use-sms-gateway-passwordless'
  },
  {
    from: '/connections/apple-setup',
    to: '/connections/apple-siwa/set-up-apple'
  },
  {
    from: [
      '/connections/apple-siwa/add-siwa-web-app',
      '/connections/apple-siwa/add-siwa-to-web-app',
      '/connections/social/apple'
    ],
    to: 'https://marketplace.auth0.com/integrations/apple-social-connection'
  },
  {
    from: '/connections/apple-siwa/add-siwa-to-native-app',
    to: '/connections/nativesocial/apple'
  },
  {
    from: '/connections/nativesocial/add-siwa-to-native-app',
    to: '/connections/nativesocial/apple'
  },
  {
    from: '/connections/passwordless/email',
    to: '/connections/passwordless/guides/email-otp'
  },
  {
    from: '/connections/passwordless/sms',
    to: '/connections/passwordless/guides/sms-otp'
  },
  {
    from: '/connections/passwordless/spa',
    to: '/connections/passwordless/guides/universal-login'
  },
  {
    from: '/connections/passwordless/regular-web-app',
    to: '/connections/passwordless/guides/universal-login'
  },
  {
    from: ['/connections/social/aol','/aol-clientid','/connections/social/thecity','/thecity-clientid','/connections/social/miicard','/miicard-clientid','/connections/social','/connections/nativesocial/'],
    to: '/connections/identity-providers-social'
  },
  {
    from: ['/connections/enterprise/sharepoint-apps','/sharepoint-clientid'],
    to: '/connections/identity-providers-enterprise'
  },
  {
    from: [
      '/line',
      '/connections/social/line'
    ],
    to: 'https://marketplace.auth0.com/integrations/line-social-connection'
  },


  /* MICROSITES */

  /* ARCHITECTURE SCENARIOS */

  {
    from: '/architecture-scenarios/application/mobile-api',
    to: '/architecture-scenarios/mobile-api'
  },
  {
    from: '/architecture-scenarios/application/server-api',
    to: '/architecture-scenarios/server-api'
  },
  {
    from: [
      '/architecture-scenarios/application/spa-api',
      '/architecture-scenarios/sequence-diagrams',
      '/sequence-diagrams'
    ],
    to: '/architecture-scenarios/spa-api'
  },
  {
    from: '/architecture-scenarios/application/web-app-sso',
    to: '/architecture-scenarios/web-app-sso'
  },
  {
    from: '/architecture-scenarios/business/b2b',
    to: '/architecture-scenarios/b2b'
  },
  {
    from: [
      '/architecture-scenarios/b2b/b2b-architecture',
      '/architecture-scenarios/implementation/b2b/b2b-architecture'
    ],
    to: '/architecture-scenarios/b2b/architecture'
  },
  {
    from: [
      '/architecture-scenarios/b2b/b2b-authentication',
      '/architecture-scenarios/implementation/b2b/b2b-authentication'
    ],
    to: '/architecture-scenarios/b2b/authentication'
  },
  {
    from: [
      '/architecture-scenarios/b2b/b2b-authorization',
      '/architecture-scenarios/implementation/b2b/b2b-authorization'
    ],
    to: '/architecture-scenarios/b2b/authorization'
  },
  {
    from: [
      '/architecture-scenarios/b2b/b2b-branding',
      '/architecture-scenarios/implementation/b2b/b2b-branding'
    ],
    to: '/architecture-scenarios/b2b/branding'
  },
  {
    from: [
      '/architecture-scenarios/b2b/b2b-deployment',
      '/architecture-scenarios/implementation/b2b/b2b-deployment'
    ],
    to: '/architecture-scenarios/b2b/deployment'
  },
  {
    from: [
      '/architecture-scenarios/b2b/b2b-launch',
      '/architecture-scenarios/implementation/b2b/b2b-launch'
    ],
    to: '/architecture-scenarios/b2b/launch'
  },
  {
    from: [
      '/architecture-scenarios/b2b/b2b-launch-compliance',
      '/architecture-scenarios/implementation/b2b/b2b-launch/b2b-launch-compliance'
    ],
    to: '/architecture-scenarios/b2b/launch/compliance-readiness'
  },
  {
    from: [
      '/architecture-scenarios/b2b/b2b-launch-launch',
      '/architecture-scenarios/implementation/b2b/b2b-launch/b2b-launch-launch'
    ],
    to: '/architecture-scenarios/b2b/launch/launch-day'
  },
  {
    from: [
      '/architecture-scenarios/b2b/b2b-launch-operations',
      '/architecture-scenarios/implementation/b2b/b2b-launch/b2b-launch-operations'
    ],
    to: '/architecture-scenarios/b2b/launch/operations-readiness'
  },
  {
    from: [
      '/architecture-scenarios/b2b/b2b-launch-support',
      '/architecture-scenarios/implementation/b2b/b2b-launch/b2b-launch-support'
    ],
    to: '/architecture-scenarios/b2b/launch/support-readiness'
  },
  {
    from: [
            '/architecture-scenarios/b2b/b2b-launch-testing',
            '/architecture-scenarios/implementation/b2b/b2b-launch/b2b-launch-testing'
          ],
    to: '/architecture-scenarios/b2b/launch/testing'
  },
  {
    from: [
      '/architecture-scenarios/b2b/b2b-logout',
      '/architecture-scenarios/implementation/b2b/b2b-logout'
    ],
    to: '/architecture-scenarios/b2b/logout'
  },
  {
    from: [
      '/architecture-scenarios/b2b/b2b-operations',
      '/architecture-scenarios/implementation/b2b/b2b-operations'
    ],
    to: '/architecture-scenarios/b2b/operations'
  },
  {
    from: [
      '/architecture-scenarios/b2b/b2b-profile-mgmt',
      '/architecture-scenarios/implementation/b2b/b2b-profile-mgmt'
    ],
    to: '/architecture-scenarios/b2b/profile-management'
  },
  {
    from: [
            '/architecture-scenarios/b2b/b2b-provisioning',
            '/architecture-scenarios/implementation/b2b/b2b-provisioning'
          ],
    to: '/architecture-scenarios/b2b/provisioning'
  },
  {
    from: [
      '/architecture-scenarios/b2b/b2b-qa',
      '/architecture-scenarios/implementation/b2b/b2b-qa'
    ],
    to: '/architecture-scenarios/b2b/quality-assurance'
  },
  {
    from: '/architecture-scenarios/business/b2c',
    to: '/architecture-scenarios/b2c'
  },
  {
    from: [
      '/architecture-scenarios/b2c/b2c-architecture',
      '/architecture-scenarios/implementation/b2c/b2c-architecture'
    ],
    to: '/architecture-scenarios/b2c/architecture'
  },
  {
    from: [
      '/architecture-scenarios/b2c/b2c-authentication',
      '/architecture-scenarios/implementation/b2c/b2c-authentication'
    ],
    to: '/architecture-scenarios/b2c/authentication'
  },
  {
    from: [
      '/architecture-scenarios/b2c/b2c-authorization',
      '/architecture-scenarios/implementation/b2c/b2c-authorization'
    ],
    to: '/architecture-scenarios/b2c/authorization'
  },
  {
    from: [
      '/architecture-scenarios/b2c/b2c-branding',
      '/architecture-scenarios/implementation/b2c/b2c-branding'
    ],
    to: '/architecture-scenarios/b2c/branding'
  },
  {
    from: [
      '/architecture-scenarios/b2c/b2c-deployment',
      '/architecture-scenarios/implementation/b2c/b2c-deployment'
    ],
    to: '/architecture-scenarios/b2c/deployment'
  },
  {
    from: [
      '/architecture-scenarios/b2c/b2c-launch',
      '/architecture-scenarios/implementation/b2c/b2c-launch'
    ],
    to: '/architecture-scenarios/b2c/launch'
  },
    {
    from: [
      '/architecture-scenarios/b2c/b2c-launch-compliance',
      '/architecture-scenarios/implementation/b2c/b2c-launch/b2c-launch-compliance'
    ],
    to: '/architecture-scenarios/b2c/launch/compliance-readiness'
  },
  {
    from: [
      '/architecture-scenarios/b2c/b2c-launch-launch',
      '/architecture-scenarios/implementation/b2c/b2c-launch/b2c-launch-launch'
    ],
    to: '/architecture-scenarios/b2c/launch/launch-day'
  },
  {
    from: [
      '/architecture-scenarios/b2c/b2c-launch-operations',
      '/architecture-scenarios/implementation/b2c/b2c-launch/b2c-launch-operations'
    ],
    to: '/architecture-scenarios/b2c/launch/operations-readiness'
  },
  {
    from: [
      '/architecture-scenarios/b2c/b2c-launch-support',
      '/architecture-scenarios/implementation/b2c/b2c-launch/b2c-launch-support'
    ],
    to: '/architecture-scenarios/b2c/launch/support-readiness'
  },
  {
    from: [
      '/architecture-scenarios/b2c/b2c-launch-testing',
      '/architecture-scenarios/implementation/b2c/b2c-launch/b2c-launch-testing'
    ],
    to: '/architecture-scenarios/b2c/launch/testing'
  },
  {
    from: [
      '/architecture-scenarios/b2c/b2c-logout',
      '/architecture-scenarios/implementation/b2c/b2c-logout'
    ],
    to: '/architecture-scenarios/b2c/logout'
  },
  {
    from: [
      '/architecture-scenarios/b2c/b2c-operations',
      '/architecture-scenarios/implementation/b2c/b2c-operations'
    ],
    to: '/architecture-scenarios/b2c/operations'
  },
  {
    from: [
      '/architecture-scenarios/b2c/b2c-profile-mgmt',
      '/architecture-scenarios/implementation/b2c/b2c-profile-mgmt'
    ],
    to: '/architecture-scenarios/b2c/profile-management'
  },
  {
    from: [
      '/architecture-scenarios/b2c/b2c-provisioning',
      '/architecture-scenarios/implementation/b2c/b2c-provisioning'
    ],
    to: '/architecture-scenarios/b2c/provisioning'
  },
  {
    from: [
      '/architecture-scenarios/b2c/b2c-qa',
      '/architecture-scenarios/implementation/b2c/b2c-qa'
    ],
    to: '/architecture-scenarios/b2c/quality-assurance'
  },
  {
    from: '/architecture-scenarios/business/b2e',
    to: '/architecture-scenarios/b2e'
  },
  {
    from: '/architecture-scenarios/application/mobile-api/api-implementation-nodejs',
    to: '/architecture-scenarios/mobile-api/api-implementation-nodejs'
  },
  {
    from: '/architecture-scenarios/application/mobile-api/mobile-implementation-android',
    to: '/architecture-scenarios/mobile-api/mobile-implementation-android'
  },
  {
    from: '/architecture-scenarios/application/server-api/api-implementation-nodejs',
    to: '/architecture-scenarios/server-api/api-implementation-nodejs'
  },
  {
    from: '/architecture-scenarios/application/server-api/cron-implementation-python',
    to: '/architecture-scenarios/server-api/cron-implementation-python'
  },
  {
    from: '/architecture-scenarios/application/spa-api/spa-implementation-angular2',
    to: '/architecture-scenarios/spa-api/spa-implementation-angular2'
  },
  {
    from: '/architecture-scenarios/application/spa-api/api-implementation-nodejs',
    to: '/architecture-scenarios/spa-api/api-implementation-nodejs'
  },
  {
    from: '/architecture-scenarios/application/web-app-sso/implementation-aspnetcore',
    to: '/architecture-scenarios/web-app-sso/implementation-aspnetcore'
  },
  {
    from: [
      '/architecture-scenarios/multiple-organization-architecture/single-identity-provider-organizations',
      '/architecture-scenarios/multiple-organization-architecture/users-isolated-by-organization/single-identity-provider-organizations'
    ],
    to: '/architecture-scenarios/multiple-orgs/single-idp-orgs'
  },
  {
    from: [
      '/architecture-scenarios/multiple-organization-architecture/single-identity-provider-organizations/provisioning',
      '/architecture-scenarios/multiple-organization-architecture/users-isolated-by-organization/single-identity-provider-organizations/provisioning'
    ],
    to: '/architecture-scenarios/multiple-orgs/single-idp-orgs/provisioning'
  },
  {
    from: [
      '/architecture-scenarios/multiple-organization-architecture/single-identity-provider-organizations/authentication',
      '/architecture-scenarios/multiple-organization-architecture/users-isolated-by-organization/single-identity-provider-organizations/authentication'
    ],
    to: '/architecture-scenarios/multiple-orgs/single-idp-orgs/authentication'
  },
  {
    from: [
      '/architecture-scenarios/multiple-organization-architecture/single-identity-provider-organizations/branding',
      '/architecture-scenarios/multiple-organization-architecture/users-isolated-by-organization/single-identity-provider-organizations/branding'
    ],
    to: '/architecture-scenarios/multiple-orgs/single-idp-orgs/branding'
  },
  {
    from: [
      '/architecture-scenarios/multiple-organization-architecture/single-identity-provider-organizations/authorization',
      '/architecture-scenarios/multiple-organization-architecture/users-isolated-by-organization/single-identity-provider-organizations/authorization'
    ],
    to: '/architecture-scenarios/multiple-orgs/single-idp-orgs/authorization'
  },
  {
    from: [
      '/architecture-scenarios/multiple-organization-architecture/single-identity-provider-organizations/profile-management',
      '/architecture-scenarios/multiple-organization-architecture/users-isolated-by-organization/single-identity-provider-organizations/profile-management'
    ],
    to: '/architecture-scenarios/multiple-orgs/single-idp-orgs/profile-management'
  },
  {
    from: [
      '/architecture-scenarios/multiple-organization-architecture/single-identity-provider-organizations/logout',
      '/architecture-scenarios/multiple-organization-architecture/users-isolated-by-organization/single-identity-provider-organizations/logout'
    ],
    to: '/architecture-scenarios/multiple-orgs/single-idp-orgs/logout'
  },
  {
    from: [
      '/architecture-scenarios/multiple-organization-architecture/multiple-identity-provider-organizations',
      '/architecture-scenarios/multiple-organization-architecture/users-isolated-by-organization/multiple-identity-provider-organizations'
    ],
    to: '/architecture-scenarios/multiple-orgs/multiple-idp-orgs'
  },

  /* CONTENTFUL REDIRECTS */

  /* Configure */

  {
    from: ['/configuration-overview','/config'],
    to: '/configure'
  },

  /* Tenants */

  {
    from: [
      '/dashboard/tenant-settings',
      '/get-started/dashboard/tenant-settings',
      '/best-practices/tenant-settings-best-practices',
      '/best-practices/tenant-settings',
      '/dashboard/reference/settings-tenant',
      '/tutorials/dashboard-tenant-settings',
      '/dashboard-account-settings',
      '/dashboard/dashboard-tenant-settings',
      '/config/tenant-settings'
    ],
    to: '/configure/tenant-settings'
  },
  {
    from: [
      '/tokens/manage-signing-keys',
      '/tokens/guides/manage-signing-keys',
      '/config/tenant-settings/signing-keys'
    ],
    to: '/configure/tenant-settings/signing-keys'
  },
  {
    from: '/config/tenant-settings/signing-keys/rotate-signing-keys',
    to: '/configure/tenant-settings/signing-keys/rotate-signing-keys'
  },
  {
    from: '/config/tenant-settings/signing-keys/revoke-signing-keys',
    to: '/configure/tenant-settings/signing-keys/revoke-signing-keys'
  },
  {
    from: '/config/tenant-settings/signing-keys/view-signing-certificates',
    to: '/configure/tenant-settings/signing-keys/view-signing-certificates'
  },
  {
    from: [
      '/get-started/dashboard/configure-device-user-code-settings',
      '/dashboard/guides/tenants/configure-device-user-code-settings',
      '/config/tenant-settings/configure-device-user-code-settings'
    ],
    to: '/configure/tenant-settings/configure-device-user-code-settings'
  },

  /* Applications */

  {
    from: [
      '/applications',
      '/application',
      '/applications/concepts/app-types-auth0',
      '/clients',
      '/api-auth/tutorials/adoption/oidc-conformant',
      '/api-auth/client-types','/clients/client-types',
      '/applications/application-types',
      '/applications/concepts/client-secret'
    ],
    to: '/configure/applications'
  },
  {
    from: [
      '/clients/client-settings',
      '/dashboard/reference/settings-application',
      '/get-started/dashboard/application-settings',
      '/best-practices/application-settings',
      '/best-practices/app-settings-best-practices',
      '/applications/application-settings'
    ],
    to: '/configure/applications/application-settings'
  },
  {
    from: [
      '/applications/dynamic-client-registration',
      '/api-auth/dynamic-client-registration',
      '/api-auth/dynamic-application-registration'
    ],
    to: '/configure/applications/dynamic-client-registration'
  },
  {
    from: [
      '/dashboard/guides/applications/enable-android-app-links',
      '/clients/enable-android-app-links',
      '/applications/enable-android-app-links',
      '/applications/guides/enable-android-app-links-dashboard',
      '/applications/enable-android-app-links-support'
    ],
    to: '/configure/applications/enable-android-app-links-support'
  },
  {
    from: [
      '/dashboard/guides/applications/enable-universal-links',
      '/clients/enable-universal-links',
      '/applications/enable-universal-links',
      '/applications/guides/enable-universal-links-dashboard',
      '/enable-universal-links-support-in-apple-xcode',
      '/applications/enable-universal-links-support-in-apple-xcode'
    ],
    to: '/configure/applications/enable-universal-links-support-in-apple-xcode'
  },
  {
    from: [
      '/dashboard/guides/applications/enable-sso-app',
      '/sso/enable-sso-for-applications'
    ],
    to: '/configure/applications/enable-sso-for-applications'
  },
  {
    from: '/applications/configure-application-metadata',
    to: '/configure/applications/configure-application-metadata'
  },
  {
    from: [
      '/applications/reference/grant-types-available',
      '/applications/reference/grant-types-auth0-mapping',
      '/clients/client-grant-types',
      '/applications/concepts/application-grant-types',
      '/applications/concepts/grant-types-legacy',
      '/applications/application-grant-types'
    ],
    to: '/configure/applications/application-grant-types'
  },
  {
    from: [
      '/api-auth/config/using-the-auth0-dashboard',
      '/api-auth/config/using-the-management-api',
      '/api/management/guides/applications/update-grant-types',
      '/dashboard/guides/applications/update-grant-types',
      '/applications/update-grant-types'
    ],
    to: '/configure/applications/update-grant-types'
  },
  {
    from: [
      '/dashboard/guides/applications/rotate-client-secret',
      '/api/management/guides/applications/rotate-client-secret',
      '/get-started/dashboard/rotate-client-secret',
      '/applications/rotate-client-secret'
    ],
    to: '/configure/applications/rotate-client-secret'
  },
  {
    from: [
      '/dashboard/guides/applications/update-signing-algorithm',
      '/tokens/guides/update-signing-algorithm-application',
      '/applications/change-application-signing-algorithms'
    ],
    to: '/configure/applications/change-application-signing-algorithms'
  },
  {
    from: ['/applications/set-up-cors','/dashboard/guides/applications/set-up-cors'],
    to: '/configure/applications/set-up-cors'
  },
  {
    from: ['/applications/update-application-connections','/dashboard/guides/applications/update-app-connections'],
    to: '/configure/applications/update-application-connections'
  },
  {
    from: ['/applications/concepts/app-types-confidential-public','/applications/confidential-and-public-applications'],
    to: '/configure/applications/confidential-public-apps'
  },
  {
    from: [
      '/dashboard/guides/applications/view-app-type-confidential-public',
      '/applications/view-application-type'
    ],
    to: '/configure/applications/confidential-public-apps/view-application-type'
  },
  {
    from: [
      '/applications/first-party-and-third-party-applications',
      '/applications/concepts/app-types-first-third-party'
    ],
    to: '/configure/applications/confidential-public-apps/first-party-and-third-party-applications'
  },
  {
    from: ['/applications/view-application-ownership','/api/management/guides/applications/view-ownership'],
    to: '/configure/applications/confidential-public-apps/view-application-ownership'
  },
  {
    from: [
      '/api/management/guides/applications/update-ownership',
      '/api/management/guides/applications/remove-app',
      '/applications/update-application-ownership'
    ],
    to: '/configure/applications/confidential-public-apps/update-application-ownership'
  },
  {
    from: [
      '/applications/guides/enable-third-party-applications',
      '/applications/guides/enable-third-party-apps',
      '/applications/enable-third-party-applications'
    ],
    to: '/configure/applications/confidential-public-apps/enable-third-party-applications'
  },
  {
    from: ['/applications/wildcards-for-subdomains','/applications/reference/wildcard-subdomains'],
    to: '/configure/applications/wildcards-for-subdomains'
  },
  {
    from: ['/applications/remove-applications','/dashboard/guides/applications/remove-app'],
    to: '/configure/applications/remove-applications'
  },
  {
    from: [
      '/dev-lifecycle/work-with-auth0-locally',
      '/dev-lifecycle/local-testing-and-development',
      '/applications/work-with-auth0-locally'
    ],
    to: '/configure/applications/work-with-auth0-locally'
  },
  {
    from: ['/applications/set-up-database-connections','/dashboard/guides/connections/set-up-connections-database'],
    to: '/configure/applications/set-up-database-connections'
  },

  /* APIs */

  {
    from: [
      '/api-auth/references/dashboard/api-settings',
      '/dashboard/reference/settings-api',
      '/get-started/dashboard/api-settings',
      '/config/api-settings'
    ],
    to: '/configure/api-settings'
  },
  {
    from: [
      '/dashboard/guides/apis/add-permissions-apis',
      '/api/management/guides/apis/update-permissions-apis',
      '/scopes/current/guides/define-scopes-using-dashboard',
      '/scopes/current/guides/define-api-scope-dashboard',
      '/get-started/dashboard/add-api-permissions',
      '/config/api-settings/add-api-permissions'
    ],
    to: '/configure/api-settings/add-api-permissions'
  },
  {
    from: [
      '/dashboard/guides/apis/delete-permissions-apis',
      '/get-started/dashboard/delete-api-permissions',
      '/config/api-settings/delete-api-permissions'
    ],
    to: '/configure/api-settings/delete-api-permissions'
  },
  {
    from: [
      '/authorization/set-logical-api',
      '/authorization/represent-multiple-apis-using-a-single-logical-api',
      '/api-auth/tutorials/represent-multiple-apis'
    ],
    to: '/configure/api-settings/set-logical-api'
  },

  /* Single Sign-On */

  {
    from: [
      '/api-auth/tutorials/adoption/single-sign-on',
      '/sso/legacy',
      '/sso/legacy/single-page-apps',
      '/sso/legacy/regular-web-apps-sso',
      '/sso/legacy/single-page-apps-sso',
      '/sso/current/single-page-apps-sso',
      '/sso/current/single-page-apps',
      '/sso/current/sso-auth0',
      '/sso/current/introduction',
      '/sso/single-sign-on',
      '/sso/current',
      '/sso/current/setup',
      '/sso/current/index_old',
      '/sso'
    ],
    to: '/configure/sso'
  },
  {
    from: ['/sso/inbound-single-sign-on','/sso/current/inbound'],
    to: '/configure/sso/inbound-single-sign-on'
  },
  {
    from: ['/sso/outbound-single-sign-on','/sso/current/outbound'],
    to: '/configure/sso/outbound-single-sign-on'
  },
  {
    from: [
      '/single-sign-on/api-endpoints-for-single-sign-on',
      '/sso/current/relevant-api-endpoints',
      '/sso/api-endpoints-for-single-sign-on'
    ],
    to: '/configure/sso/api-endpoints-for-single-sign-on'
  },

  /* SAML */

  {
    from: [
      '/saml-apps',
      '/protocols/saml/identity-providers',
      '/samlp-providers',
      '/protocols/saml/samlp-providers',
      '/protocols/saml',
      '/protocols/saml-protocol',
      '/configure/saml-protocol',
      '/protocols/saml-configuration-options',
      '/protocols/saml/saml-apps',
      '/protocols/saml/saml-configuration/supported-options-and-bindings',
      '/protocols/saml/saml-configuration/design-considerations',
      '/protocols/saml/saml-configuration-options',
      '/saml-configuration'
   ],
    to: '/configure/saml-configuration'
  },
  {
    from: [
      '/protocols/saml/saml-configuration',
      '/protocols/saml/saml-configuration/special-configuration-scenarios',
      '/protocols/saml-protocol/saml-configuration-options/special-saml-configuration-scenarios'
    ],
    to: '/configure/saml-configuration/saml-sso-integrations'
  },
  {
    from: [
      '/protocols/saml/idp-initiated-sso',
      '/protocols/saml-configuration-options/identity-provider-initiated-single-sign-on',
      '/protocols/saml/saml-configuration/special-configuration-scenarios/idp-initiated-sso',
      '/protocols/saml-protocol/saml-configuration-options/identity-provider-initiated-single-sign-on'
    ],
    to: '/configure/saml-configuration/saml-sso-integrations/identity-provider-initiated-single-sign-on'
  },
  {
    from: [
      '/protocols/saml-configuration-options/sign-and-encrypt-saml-requests',
      '/protocols/saml/saml-configuration/special-configuration-scenarios/signing-and-encrypting-saml-requests',
      '/protocols/saml-protocol/saml-configuration-options/sign-and-encrypt-saml-requests'
    ],
    to: '/configure/saml-configuration/saml-sso-integrations/sign-and-encrypt-saml-requests'
  },
  {
    from: '/protocols/saml-protocol/saml-configuration-options/work-with-certificates-and-keys-as-strings',
    to: '/configure/saml-configuration/saml-sso-integrations/work-with-certificates-and-keys-as-strings'
  },
  {
    from: [
      '/configure/saml-configuration-options/configure-saml2-web-app-addon-for-aws',
      '/dashboard/guides/applications/set-up-addon-saml2-aws',
      '/protocols/saml-protocol/saml-configuration-options/configure-saml2-web-app-addon-for-aws'
    ],
    to: '/configure/saml-configuration/saml-sso-integrations/configure-saml2-web-app-addon-for-aws'
  },
  {
    from: [
      '/protocols/saml/adfs',
      '/protocols/saml-protocol/saml-configuration-options/configure-adfs-saml-connections'
    ],
    to: '/configure/saml-configuration/saml-sso-integrations/configure-adfs-saml-connections'
  },
  {
    from: [
      '/protocols/saml-configuration-options/configure-auth0-saml-service-provider',
      '/protocols/saml/saml-sp-generic',
      '/saml-sp-generic',
      '/protocols/saml/saml-configuration/auth0-as-service-provider',
      '/protocols/saml-protocol/configure-auth0-saml-service-provider'
    ],
    to: '/configure/saml-configuration/configure-auth0-saml-service-provider'
  },
  {
    from: [
      '/protocols/saml-configuration-options/configure-auth0-as-saml-identity-provider',
      '/saml-idp-generic','/protocols/saml/saml-idp-generic',
      '/protocols/saml/saml-configuration/auth0-as-identity-provider',
      '/protocols/saml-protocol/configure-auth0-as-saml-identity-provider'
    ],
    to: '/configure/saml-configuration/configure-auth0-as-saml-identity-provider'
  },
  {
    from: [
      '/protocols/saml-configuration-options/test-saml-sso-with-auth0-as-service-and-identity-provider',
      '/protocols/saml/samlsso-auth0-to-auth0',
      '/samlsso-auth0-to-auth0',
      '/protocols/saml-configuration-options/configure-auth0-as-service-and-identity-provider',
      '/protocols/saml/saml-configuration/auth0-as-identity-and-service-provider',
      '/protocols/saml-protocol/configure-auth0-as-service-and-identity-provider'
    ],
    to: '/configure/saml-configuration/configure-auth0-as-service-and-identity-provider'
  },
  {
    from: [
      '/protocols/saml-configuration-options/saml-identity-provider-configuration-settings',
      '/samlp', 
      '/protocols/saml/samlp',
      '/protocols/saml-protocol/saml-identity-provider-configuration-settings'
    ],
    to: '/configure/saml-configuration/saml-identity-provider-configuration-settings'
  },
  {
    from: [
      '/protocols/saml-configuration-options/customize-saml-assertions',
      '/protocols/saml/saml-configuration/saml-assertions',
      '/protocols/saml-protocol/customize-saml-assertions'
    ],
    to: '/configure/saml-configuration/customize-saml-assertions'
  },
  {
    from: [
      '/protocols/saml-configuration-options/deprovision-users-in-saml-integrations',
      '/protocols/saml/saml-configuration/deprovision-users',
      '/protocols/saml-protocol/deprovision-users-in-saml-integrations'
    ],
    to: '/configure/saml-configuration/deprovision-users-in-saml-integrations'
  },
  {
    from: [
      '/saml-apps/cisco-webex',
      '/protocols/saml/saml-apps/cisco-webex',
      '/protocols/saml-configuration-options/configure-auth0-as-identity-provider-for-cisco-webex',
      '/protocols/saml-protocol/saml-configuration-options/configure-auth0-as-identity-provider-for-cisco-webex'
    ],
    to: '/configure/saml-configuration/configure-auth0-as-identity-provider-for-cisco-webex'
  },
  {
    from: [
      '/saml-apps/datadog',
      '/protocols/saml/saml-apps/datadog',
      '/protocols/saml-configuration-options/configure-auth0-as-identity-provider-for-datadog'
    ],
    to: '/protocols/saml-protocol/saml-configuration-options/configure-auth0-as-identity-provider-for-datadog'
  },
  {
    from: ['/protocols/saml/saml-apps/egencia'],
    to: '/protocols/saml-protocol/saml-configuration-options/configure-auth0-as-identity-provider-for-egencia'
  },
  {
    from: [
      '/saml-apps/freshdesk',
      '/protocols/saml/saml-apps/freshdesk',
      '/protocols/saml-configuration-options/configure-auth0-as-identity-provider-for-freshdesk'
    ],
    to:  '/protocols/saml-protocol/saml-configuration-options/configure-auth0-as-identity-provider-for-freshdesk'
  },
  {
    from: ['/protocols/saml/saml-apps/google-apps'],
    to: '/protocols/saml-protocol/saml-configuration-options/configure-auth0-as-idp-for-google-g-suite'
  },
  {
    from: [
      '/protocols/saml/identity-providers/okta',
      '/okta', 
      '/saml/identity-providers/okta',
      '/protocols/saml-configuration-options/configure-okta-as-saml-identity-provider'
    ],
    to: '/protocols/saml-protocol/saml-configuration-options/configure-okta-as-saml-identity-provider'
  },
  {
    from: [
      '/onelogin', 
      '/saml/identity-providers/onelogin',
      '/protocols/saml/identity-providers/onelogin',
      '/protocols/saml-configuration-options/configure-onelogin-as-saml-identity-provider'
    ],
    to: '/protocols/saml-protocol/saml-configuration-options/configure-onelogin-as-saml-identity-provider'
  },
  {
    from: [
      '/ping7', 
      '/saml/identity-providers/ping7',
      '/protocols/saml/identity-providers/ping7', 
      '/protocols/saml-configuration-options/configure-pingfederate-as-saml-identity-provider'
    ],
    to: '/protocols/saml-protocol/saml-configuration-options/configure-pingfederate-as-saml-identity-provider'
  },
  {
    from: [
      '/saml/identity-providers/salesforce',
      '/protocols/saml/identity-providers/salesforce',
      '/protocols/saml-configuration-options/configure-salesforce-as-saml-identity-provider'
    ],
    to: '/protocols/saml-protocol/saml-configuration-options/configure-salesforce-as-saml-identity-provider'
  },
  {
    from: ['/protocols/saml/saml-apps/github-cloud'],
    to: '/protocols/saml-protocol/saml-configuration-options/configure-saml2-web-app-addon-for-github-enterprise-cloud'
  },
  {
    from: [
      '/integrations/using-auth0-as-an-identity-provider-with-github-enterprise',
      '/protocols/saml/saml-apps/github-server',
      '/tutorials/using-auth0-as-an-identity-provider-with-github-enterprise',
      '/scenarios/github'
    ],
    to: '/protocols/saml-protocol/saml-configuration-options/configure-saml2-web-app-addon-for-github-enterprise-server'
  },
  {
    from: ['/protocols/saml/saml-apps/heroku','/saml-apps/heroku-sso'],
    to: '/protocols/saml-protocol/saml-configuration-options/configure-saml2-web-app-addon-for-heroku'
  },
  {
    from: ['/protocols/saml/saml-idp-eloqua','/protocols/saml/saml-apps/eloqua'],
    to: '/protocols/saml-protocol/saml-configuration-options/configure-saml2-addon-eloqua'
  },
  {
    from: [
      '/siteminder', 
      '/saml/identity-providers/siteminder',
      '/protocols/saml/identity-providers/siteminder',
      '/protocols/saml-configuration-options/configure-siteminder-as-saml-identity-provider'
    ],
    to: '/protocols/saml-protocol/saml-configuration-options/configure-siteminder-as-saml-identity-provider'
  },
  {
    from: [
      '/ssocircle',
      '/saml/identity-providers/ssocircle',
      '/protocols/saml/identity-providers/ssocircle', 
      '/protocols/saml-configuration-options/configure-ssocircle-as-saml-identity-provider'
    ],
    to: '/protocols/saml-protocol/saml-configuration-options/configure-ssocircle-as-saml-identity-provider'
  },
  {
    from: ['/saml2webapp-tutorial','/protocols/saml/saml2webapp-tutorial'],
    to: '/protocols/saml-protocol/saml-configuration-options/enable-saml2-web-app-addon'
  },
  {
    from: ['/protocols/saml/saml-apps/hosted-graphite'],
    to: '/protocols/saml-protocol/saml-configuration-options/configure-auth0-as-identity-provider-for-hosted-graphite'
  },
  {
    from: [
      '/protocols/saml/saml-apps/litmos',
      '/protocols/saml-configuration-options/configure-auth0-as-identity-provider-for-litmos'
    ],
    to: '/protocols/saml-protocol/saml-configuration-options/configure-auth0-as-identity-provider-for-litmos'
  },
  {
    from: ['/protocols/saml/saml-apps/pluralsight'],
    to: '/protocols/saml-protocol/saml-configuration-options/configure-auth0-as-identity-provider-for-pluralsight'
  },
  {
    from: [
      '/protocols/saml/saml-apps/sprout-video',
      '/saml-apps/sprout-video',
      '/protocols/saml-configuration-options/configure-auth0-as-identity-provider-for-sprout-video'
    ],
    to: '/protocols/saml-protocol/saml-configuration-options/configure-auth0-as-identity-provider-for-sprout-video'
  },
  {
    from: ['/protocols/saml/saml-apps/tableau-online'],
    to: '/protocols/saml-protocol/saml-configuration-options/configure-auth0-as-identity-provider-for-tableau-online'
  },
  {
    from: ['/protocols/saml/saml-apps/tableau-server'],
    to: '/protocols/saml-protocol/saml-configuration-options/configure-auth0-as-identity-provider-for-tableau-server'
  },
  {
    from: ['/protocols/saml/saml-apps/workday'],
    to: '/protocols/saml-protocol/saml-configuration-options/configure-auth0-as-identity-provider-for-workday'
  },
  {
    from: ['/protocols/saml/saml-apps/workpath'],
    to: '/protocols/saml-protocol/saml-configuration-options/configure-auth0-as-identity-provider-for-workpath'
  },
  {
    from: ['/protocols/saml/saml-apps/atlassian'],
    to: '/protocols/saml-protocol/saml-configuration-options/configure-auth0-as-identity-provider-for-atlassian'
  },

  /* Signing Keys */

  {
    from: [
      '/actions/build-actions-flows',
      '/actions/edit-actions',
      '/actions/troubleshoot-actions'
    ],
    to: '/actions/write-your-first-action'
  },
  {
    from: [
      '/actions/actions-context-object',
      '/actions/actions-event-object',
      '/actions/blueprints'
    ],
    to: '/actions/triggers'
  },
  {
    from: [
      '/actions/manage-action-versions'
    ],
    to: '/actions/manage-versions'
  },

  /* Anomaly Detection */

  {
    from: [
      '/anomaly-',
      '/anomaly',
      '/anomaly-detection/references/anomaly-detection-faqs',
      '/anomaly-detection/references/anomaly-detection-restrictions-limitations',
      '/anomaly-detection/guides/set-anomaly-detection-preferences',
      '/anomaly-detection/set-anomaly-detection-preferences',
      '/attack-protection/set-attack-protection-preferences',
      '/anomaly-detection',
      '/attack-protection'
    ],
    to: '/configure/attack-protection'
  },
  {
    from: [
      '/anomaly-detection/references/breached-password-detection-triggers-actions',
      '/anomaly-detection/concepts/breached-passwords',
      '/anomaly-detection/breached-passwords',
      '/anomaly-detection/breached-password-security',
      '/attack-protection/breached-password-detection'
    ],
    to: '/configure/attack-protection/breached-password-detection'
  },
  {
    from: [
      '/anomaly-detection/guides/customize-blocked-account-emails',
      '/anomaly-detection/customize-blocked-account-emails',
      '/attack-protection/customize-blocked-account-emails'
    ],
    to: '/configure/attack-protection/customize-blocked-account-emails'
  },
  {
    from: [
      '/anomaly-detection/bot-protection',
      '/anomaly-detection/guides/prevent-credential-stuffing-attacks',
      '/anomaly-detection/bot-and-credential-stuffing-protection',
      '/anomaly-detection/bot-detection',
      '/attack-protection/bot-detection'
    ],
    to: '/configure/attack-protection/bot-detection'
  },
  {
    from: '/anomaly-detection/bot-detection/configure-recaptcha-enterprise',
    to: '/configure/anomaly-detection/bot-detection/configure-recaptcha-enterprise'
  },
  {
    from: '/anomaly-detection/bot-detection/bot-detection-custom-login-pages',
    to: '/configure/anomaly-detection/bot-detection/bot-detection-custom-login-pages'
  },
  {
    from: '/anomaly-detection/bot-detection/bot-detection-native-apps',
    to: '/configure/anomaly-detection/bot-detection/bot-detection-native-apps'
  },
  {
    from: [
      '/anomaly-detection/references/brute-force-protection-triggers-actions',
      '/anomaly-detection/guides/enable-disable-brute-force-protection',
      '/anomaly-detection/concepts/brute-force-protection',
      '/anomaly-detection/enable-and-disable-brute-force-protection',
      '/anomaly-detection/brute-force-protection',
      '/attack-protection/brute-force-protection'
    ],
    to: '/configure/attack-protection/brute-force-protection'
  },
  {
    from: '/anomaly-detection/suspicious-ip-throttling',
    to: '/configure/anomaly-detection/suspicious-ip-throttling'
  },
  {
    from: [
      '/anomaly-detection/guides/use-tenant-data-for-anomaly-detection',
      '/anomaly-detection/view-anomaly-detection-events',
      '/attack-protection/view-attack-protection-events'
    ],
    to: '/configure/attack-protection/view-attack-protection-events'
  },

  /* API */

  {
    from: ['/auth-api', '/api/authentication/reference'],
    to: '/api/authentication'
  },
  {
    from: ['/apiv2', '/api/v2','/api/management'],
    to: '/api/management/v2'
  },
  {
    from: ['/auth0-apis', '/api/info'],
    to: '/api'
  },
  {
    from: ['/api/management/v1','/api-reference','/api/v1/reference','/api/management/v1/reference'],
    to: '/api/management-api-v1-deprecated'
  },
  {
    from: ['/api/management/v2/changes','/apiv2Changes', '/api/v2/changes'],
    to: '/api/management-api-changes-v1-to-v2'
  },
  {
    from: ['/api/use-auth0-apis-with-postman-collections','/api/postman'],
    to: '/api'
  },



  /* Authorization */

  {
    from: ['/apis'],
    to: '/authorization/apis'
  },
  {
    from: [
      '/authorization/revoke-access-to-apis-using-blacklists-or-application-grants',
      '/api-auth/blacklists-vs-grants','/blacklists-vs-application-grants'
    ],
    to: '/authorization/revoke-api-access'
  },
  {
    from: [
      '/authorization/rbac/roles/view-users-assigned-to-roles',
      '/api/management/guides/roles/view-role-users',
      '/dashboard/guides/roles/view-role-users'
    ],
    to: '/authorization/auth-core-features/roles/view-users-assigned-to-roles'
  },
  {
    from: [
      '/authorization/rbac/roles/delete-roles',
      '/dashboard/guides/roles/delete-roles',
      '/api/management/guides/roles/delete-roles'
    ],
    to: '/authorization/auth-core-features/roles/delete-roles'
  },
  {
    from: [
      '/authorization/rbac/roles/edit-role-definitions',
      '/authorization/rbac/roles/edit-role-definitions',
      '/dashboard/guides/roles/edit-role-definitions',
      '/api/management/guides/roles/edit-role-definitions',
      '/authorization/guides/api/edit-role-definitions'
    ],
    to: '/authorization/auth-core-features/roles/edit-role-definitions'
  },
  {
    from: [
      '/authorization/rbac/roles/remove-permissions-from-roles',
      '/dashboard/guides/roles/remove-role-permissions',
      '/api/management/guides/roles/remove-role-permissions'
    ],
    to: '/authorization/auth-core-features/roles/remove-permissions-from-roles'
  },
  {
    from: [
      '/authorization/rbac/roles/view-role-permissions',
      '/dashboard/guides/roles/view-role-permissions',
      '/api/management/guides/roles/view-role-permissions'
    ],
    to: '/authorization/auth-core-features/roles/view-role-permissions'
  },
  {
    from: [
      '/api/management/guides/apis/enable-rbac',
      '/dashboard/guides/apis/enable-rbac',
      '/authorization/guides/dashboard/enable-rbac',
      '/authorization/rbac/enable-role-based-access-control-for-apis'
    ],
    to: '/authorization/auth-core-features/enable-role-based-access-control-for-apis'
  },
  {
    from: [
      '/authorization/rbac/roles/add-permissions-to-roles',
      '/dashboard/guides/roles/add-permissions-roles',
      '/api/management/guides/roles/add-permissions-roles'
    ],
    to: '/authorization/auth-core-features/roles/add-permissions-to-roles'
  },
  {
    from: [
      '/authorization/rbac/roles/create-roles',
      '/dashboard/guides/roles/create-roles',
      '/api/management/guides/roles/create-roles'
    ],
    to: '/authorization/auth-core-features/roles/create-roles'
  },
  {
    from: ['/authorization/reference/rbac-limits','/authorization/rbac/authorization-core-rbac-limits'],
    to: '/policies/entity-limit-policy'
  },
  {
    from: ['/authorization/authentication-and-authorization', '/authorization/concepts/authz-and-authn','/application-auth/current','/application-auth/legacy','/application-auth'],
    to: '/get-started/authentication-and-authorization'
  },
  {
    from: ['/authorization/concepts/authz-rules'],
    to: '/authorization/rules-for-authorization-policies'
  },
  {
    from: ['/authorization/concepts/core-vs-extension'],
    to: '/authorization/authorization-core-vs-authorization-extension'
  },
  {
    from: ['/authorization/concepts/policies'],
    to: '/authorization/authorization-policies'
  },
  {
    from: ['/authorization/concepts/rbac'],
    to: '/authorization/rbac'
  },
  {
    from: ['/authorization/concepts/sample-use-cases-rbac'],
    to: '/authorization/sample-use-cases-role-based-access-control'
  },
  {
    from: ['/authorization/how-to-use-auth0s-core-authorization-feature-set','/authorization/guides/how-to'],
    to: '/authorization/auth-core-features'
  },
  {
    from: ['/authorization/guides/manage-permissions'],
    to: '/authorization/manage-permissions'
  },
  {
    from: ['/authorization/rbac/roles','/authorization/guides/manage-roles'],
    to: '/authorization/auth-core-features/roles'
  },
  {
    from: ['/api-auth/apis','/overview/apis'],
    to: '/authorization/apis'
  },
  {
    from: ['/api-auth','/api-auth/tutorials','/api/tutorials'],
    to: '/authorization'
  },
  {
    from: ['/api-auth/restrict-access-api','/api-auth/restrict-requests-for-scopes','/authorization/concepts/sample-use-cases-rules','/authorization/restrict-access-api'],
    to: '/authorization/sample-use-cases-rules-with-authorization'
  },
  {
    from: ['/api-auth/token-renewal-in-safari'],
    to: '/authorization/renew-tokens-when-using-safari'
  },
  {
    from: ['/api-auth/user-consent'],
    to: '/authorization/user-consent-and-third-party-applications'
  },
  {
    from: ['/api-auth/which-oauth-flow-to-use', '/api-auth/faq', '/authorization/authentication-and-authorization-api-faq'],
    to: '/authorization/which-oauth-2-0-flow-should-i-use'
  },
  {
    from: ['/api-auth/tutorials/nonce'],
    to: '/authorization/mitigate-replay-attacks-when-using-the-implicit-flow'
  },
  {
    from: ['/api-auth/tutorials/silent-authentication'],
    to: '/authorization/configure-silent-authentication'
  },
  {
    from: ['/api-auth/tutorials/using-resource-owner-password-from-server-side','/authorization/avoid-common-issues-with-resource-owner-password-flow-and-anomaly-detection'],
    to: '/authorization/avoid-common-issues-with-resource-owner-password-flow-and-attack-protection'
  },
  {
    from: ['/api-auth/tutorials/client-credentials/customize-with-hooks','/api-auth/grant/using-rules'],
    to: '/authorization/customize-tokens-using-hooks-with-client-credentials-flow'
  },
  {
    from: ['/authorization/rbac-users','/authorization/guides/manage-users'],
    to: '/authorization/auth-core-features/rbac-users'
  },

  /* Best Practices */

  {
    from: [
      '/best-practices/custom-db-connections',
      '/best-practices/custom-db-connections-scripts',
      '/best-practices/custom-database-connection-and-action-script-best-practices'
    ],
    to: '/best-practices/custom-database-connections-scripts'
  },
  {
      from: [
        '/best-practices/custom-db-connections/anatomy',
        '/best-practices/custom-db-connections/size',
        '/best-practices/custom-database-connection-and-action-script-best-practices/custom-db-connection-anatomy-best-practices'
      ],
      to: '/best-practices/custom-database-connections-scripts/anatomy'
  },
  {
      from: [
        '/best-practices/custom-db-connections/environment',
        '/best-practices/custom-database-connection-and-action-script-best-practices/custom-db-action-script-environment-best-practices'
      ],
      to: '/best-practices/custom-database-connections-scripts/environment'
  },
  {
      from: [
        '/best-practices/custom-db-connections/execution',
        '/best-practices/custom-database-connection-and-action-script-best-practices/custom-database-action-script-execution-best-practices'
      ],
      to: '/best-practices/custom-database-connections-scripts/execution'
  },
  {
      from: [
        '/best-practices/custom-db-connections/security',
        '/best-practices/custom-database-connection-and-action-script-best-practices/custom-db-connection-security-best-practices'
      ],
      to: '/best-practices/custom-database-connections-scripts/connection-security'
  },
  {
      from: ['/best-practices/connection-settings'],
      to: '/best-practices/connection-settings-best-practices'
  },
  {
      from: ['/best-practices/debugging'],
      to: '/best-practices/debugging-best-practices'
  },
  {
      from: ['/best-practices/deployment'],
      to: '/best-practices/deployment-best-practices'
  },
  {
      from: ['/best-practices/error-handling'],
      to: '/best-practices/error-handling-best-practices'
  },
  {
      from: ['/best-practices/operations'],
      to: '/best-practices/general-usage-and-operations-best-practices'
  },
  {
      from: ['/best-practices/performance'],
      to: '/best-practices/performance-best-practices'
  },
  {
      from: ['/best-practices/rules'],
      to: '/best-practices/rules-best-practices'
  },
  {
    from: ['/best-practices/search-best-practices','/users/search/best-practices'],
    to: '/best-practices/user-search-best-practices'
  },
  {
    from: ['/best-practices/testing'],
    to: '/best-practices/rules-best-practices/rules-testing-best-practices'
  },
  {
    from: ['/tokens/concepts/token-best-practices','/design/web-apps-vs-web-apis-cookies-vs-tokens'],
    to: '/best-practices/token-best-practices'
  },
  {
      from: ['/design/using-auth0-with-multi-tenant-apps','/applications/concepts/multiple-tenants','/tutorials/using-auth0-with-multi-tenant-apps','/saas-apps'],
      to: '/best-practices/multi-tenant-apps-best-practices'
  },

  /* Brand and Customize */

  {
    from: ['/branding-customization'],
    to: '/brand-and-customize'
  },

  /* CMS */

  {
    from: ['/cms/joomla/configuration'],
    to: '/cms/integrate-with-joomla'
  },
  {
    from: ['/cms/joomla/installation'],
    to: '/cms/joomla-installation'
  },
  {
    from: ['/cms/wordpress','/cms/wordpress/jwt-authentication'],
    to: '/cms/wordpress-plugin'
  },
  {
    from: ['/cms/wordpress/installation'],
    to: '/cms/wordpress-plugin/install-login-by-auth0'
  },
  {
    from: ['/cms/wordpress/configuration'],
    to: '/cms/wordpress-plugin/configure-login-by-auth0'
  },
  {
    from: ['/cms/wordpress/extending'],
    to: '/cms/wordpress-plugin/extend-login-by-auth0'
  },
  {
    from: ['/cms/wordpress/troubleshoot'],
    to: '/cms/wordpress-plugin/troubleshoot-login-by-auth0'
  },
  {
    from: ['/cms/wordpress/invalid-state'],
    to: '/cms/wordpress-plugin/troubleshoot-wordpress-plugin-invalid-state-errors'
  },
  {
    from: ['/cms/wordpress/user-migration'],
    to: '/cms/wordpress-plugin/user-migration-in-login-by-auth0'
  },
  {
    from: ['/cms/wordpress/user-migration'],
    to: '/cms/wordpress-plugin/user-migration-in-login-by-auth0'
  },
  {
    from: ['/cms/wordpress/how-does-it-work'],
    to: '/cms/wordpress-plugin/integrate-with-wordpress'
  },



/* Compliance */

{
  from: ['/compliance-and-certifications'],
  to: '/compliance'
},
{
  from: ['/compliance/gdpr/data-processing'],
  to: '/compliance/data-processing'
},
{
  from: ['/compliance/gdpr/features-aiding-compliance','/compliance/gdpr/security-advice-for-customers','/compliance/gdpr/roles-responsibilities','/compliance/gdpr/gdpr-summary','/compliance/gdpr/definitions','/compliance/auth0-gdpr-compliance'],
  to: '/compliance/gdpr'
},
{
  from: ['/compliance/gdpr/features-aiding-compliance/user-consent'],
  to: '/compliance/gdpr/gdpr-conditions-for-consent'
},
{
  from: ['/compliance/gdpr/features-aiding-compliance/data-minimization'],
  to: '/compliance/gdpr/gdpr-data-minimization'
},
{
  from: ['/compliance/gdpr/features-aiding-compliance/data-portability'],
  to: '/compliance/gdpr/gdpr-data-portability'
},
{
  from: ['/compliance/gdpr/features-aiding-compliance/protect-user-data'],
  to: '/compliance/gdpr/gdpr-protect-and-secure-user-data'
},
{
  from: ['/compliance/gdpr/features-aiding-compliance/right-to-access-data'],
  to: '/compliance/gdpr/gdpr-right-to-access-correct-and-erase-data'
},
{
  from: ['/compliance/gdpr/features-aiding-compliance/user-consent/track-consent-with-custom-ui'],
  to: '/compliance/gdpr/gdpr-track-consent-with-custom-ui'
},
{
  from: ['/compliance/gdpr/features-aiding-compliance/user-consent/track-consent-with-lock'],
  to: '/compliance/gdpr/gdpr-track-consent-with-lock'
},
  /* Custom Domains */
  {
    from: ['/custom-domains/troubleshoot'],
    to: '/custom-domains/troubleshoot-custom-domains'
  },
  {
    from: ['/custom-domains/self-managed-certificates'],
    to: '/custom-domains/configure-custom-domains-with-self-managed-certificates'
  },
  {
    from: ['/custom-domains/auth0-managed-certificates'],
    to: '/custom-domains/configure-custom-domains-with-auth0-managed-certificates'
  },
  {
    from: ['/custom-domains/additional-configuration'],
    to: '/custom-domains/configure-features-to-use-custom-domains'
  },
    {
    from: ['/custom-domains/set-up-azure-cdn'],
    to: '/custom-domains/configure-custom-domains-with-self-managed-certificates/configure-azure-cdn-for-use-as-reverse-proxy'
  },
    {
    from: ['/custom-domains/set-up-cloudflare'],
    to: '/custom-domains/configure-custom-domains-with-self-managed-certificates/configure-cloudflare-for-use-as-reverse-proxy'
  },
    {
    from: ['/custom-domains/set-up-cloudfront'],
    to: '/custom-domains/configure-custom-domains-with-self-managed-certificates/configure-aws-cloudfront-for-use-as-reverse-proxy'
  },

  /* Deploy */

  {
    from: ['/get-started/deployment-options', '/getting-started/deployment-models','/overview/deployment-models','/deployment'],
    to: '/deploy'
  },
  {
    from: ['/private-cloud/private-cloud-deployments/private-cloud-addon-options','/private-saas-deployment/add-ons','/private-cloud/add-ons','/appliance/infrastructure/internet-restricted-deployment','/private-saas-deployment','/private-cloud/managed-private-cloud','/private-cloud','/appliance','/appliance/checksum','/appliance/proxy-updater','/appliance/update','/updating-appliance','/enterprise/private-cloud/overview','/appliance/dashboard/instrumentation','/appliance/instrumentation','/appliance/appliance-overview'],
    to: '/deploy/private-cloud'
  },
  {
    from: ['/services/private-cloud-configuration','/services/private-saas-configuration','/private-saas-deployment/onboarding','/private-saas-deployment/onboarding/private-cloud','/private-cloud/onboarding','/private-cloud/onboarding/private-cloud','/enterprise-support','/onboarding/appliance-outage','/onboarding/enterprise-support','/private-cloud/managed-private-cloud/zones','/private-cloud/managed-private-cloud/raci', '/private-cloud/private-cloud-onboarding'],
    to: '/deploy/private-cloud/private-cloud-onboarding'
  },
  {
    from: ['/private-cloud/private-cloud-onboarding/customer-hosted-managed-private-cloud-infrastructure-requirements'],
    to: '/deploy/private-cloud/private-cloud-onboarding/customer-hosted-managed-private-cloud-infrastructure-requirements'
  },
  {
    from: ['/private-cloud/private-cloud-onboarding/private-cloud-ip-domain-and-port-list','/private-saas-deployment/onboarding/managed-private-cloud/ip-domain-port-list','/private-cloud/onboarding/managed-private-cloud/ip-domain-port-list', '/appliance/infrastructure/ip-domain-port-list'],
    to: '/deploy/private-cloud/private-cloud-onboarding/private-cloud-ip-domain-and-port-list'
  },
  {
    from: ['/private-cloud/private-cloud-onboarding/private-cloud-remote-access-options','/private-cloud/onboarding/managed-private-cloud/remote-access-options','/private-cloud/private-cloud-onboarding/private-cloud-remote-access-options'],
    to: '/deploy/private-cloud/private-cloud-onboarding/private-cloud-remote-access-options'
  },
  {
    from: ['/private-cloud/private-cloud-onboarding/standard-private-cloud-infrastructure-requirements','/private-saas-deployment/private-cloud','/private-cloud/standard-private-cloud','/private-saas-deployment/onboarding/managed-private-cloud/infrastructure','/private-cloud/onboarding/managed-private-cloud/infrastructure','/private-saas-deployment/managed-private-cloud','/private-cloud/onboarding/managed-private-cloud','/private-saas-deployment/onboarding/managed-private-cloud','/private-cloud/onboarding/managed-private-cloud','/appliance/infrastructure','/appliance/infrastructure/security'],
    to: '/deploy/private-cloud/private-cloud-onboarding/standard-private-cloud-infrastructure-requirements'
  },
  {
    from: ['/private-cloud/private-cloud-operations','/services/private-saas-management','/services/private-cloud-management'],
    to: '/deploy/private-cloud/private-cloud-operations'
  },
  {
    from: ['/private-cloud/private-cloud-migrations'],
    to: '/deploy/private-cloud/private-cloud-migrations'
  },
  {
    from: ['/private-cloud/private-cloud-migrations/migrate-from-public-cloud-to-private-cloud'],
    to: '/deploy/private-cloud/private-cloud-migrations/migrate-from-public-cloud-to-private-cloud'
  },
  {
    from: ['/private-cloud/private-cloud-migrations/migrate-from-standard-private-cloud-to-managed-private-cloud'],
    to: '/deploy/private-cloud/private-cloud-migrations/migrate-from-standard-private-cloud-to-managed-private-cloud'
  },
  {
    from: ['/private-cloud/private-cloud-migrations/migrate-private-cloud-custom-domains','/appliance/custom-domains','/private-saas-deployment/custom-domain-migration','/private-cloud/custom-domain-migration','/private-cloud/migrate-private-cloud-custom-domains'],
    to: '/deploy/private-cloud/private-cloud-migrations/migrate-private-cloud-custom-domains'
  },
  {
    from: ['/pre-deployment'],
    to: '/deploy/pre-deployment'
  },
  {
    from: ['/pre-deployment/how-to-run-production-checks','/pre-deployment/how-to-run-test'],
    to: '/deploy/pre-deployment/how-to-run-production-checks'
  },
  {
      from: ['/pre-deployment/pre-launch-tips','/pre-deployment/prelaunch-tips'],
      to: '/deploy/pre-deployment/pre-launch-tips'
  },
  {
      from: ['/pre-deployment/how-to-run-production-checks/production-checks-best-practices','/pre-deployment/tests/best-practice'],
      to: '/deploy/pre-deployment/how-to-run-production-checks/production-checks-best-practices'
  },
  {
      from: ['/pre-deployment/how-to-run-production-checks/production-check-recommended-fixes','/pre-deployment/tests/recommended'],
      to: '/deploy/pre-deployment/how-to-run-production-checks/production-check-recommended-fixes'
  },
  {
      from: ['/pre-deployment/how-to-run-production-checks/production-check-required-fixes','/pre-deployment/tests/required'],
      to: '/deploy/pre-deployment/how-to-run-production-checks/production-check-required-fixes'
  },
  {
    from: ['/support/predeployment-tests','/support/testing'],
    to: '/deploy/pre-deployment/predeployment-tests'
  },

  /* Email */

  {
    from: ['/auth0-email-services'],
    to: '/email'
  },
  {
    from: [
      '/email/custom',
      '/auth0-email-services/manage-email-flow'
    ],
    to: '/email/manage-email-flow'
  },
  {
    from: [
      '/email/templates',
      '/auth0-email-services/customize-email-templates',
      '/email/spa-redirect',
      '/auth0-email-services/spa-redirect'
    ],
    to: '/email/customize-email-templates'
  },
  {
    from: [
      '/email/liquid-syntax',
      '/auth0-email-services/customize-email-templates/use-liquid-syntax-in-email-templates'
    ],
    to: '/email/customize-email-templates/use-liquid-syntax-in-email-templates'
  },
  {
    from: ['/auth0-email-services/email-template-descriptions'],
    to: '/email/customize-email-templates/email-template-descriptions'
  },
  {
    from: [
      '/auth0-email-services/configure-external-smtp-email-providers',
      '/email/providers'
    ],
    to: '/email/configure-external-smtp-email-providers'
  },
  {
    from: ['/auth0-email-services/configure-external-smtp-email-providers/configure-custom-external-smtp-email-provider'],
    to: '/email/configure-custom-external-smtp-email-provider'
  },
  {
    from: [
      '/email/testing',
      '/auth0-email-services/configure-external-smtp-email-providers/configure-test-smtp-email-servers'
    ],
    to: '/email/configure-test-smtp-email-servers'
  },
  {
    from: [
      '/design/creating-invite-only-applications',
      '/invite-only',
      '/tutorials/creating-invite-only-applications',
      '/auth0-email-services/send-email-invitations-for-application-signup'
    ],
    to: '/email/send-email-invitations-for-application-signup'
  },

  /* Extensions */

  {
    from: ['/topics/extensibility','/extend-integrate'],
    to: '/extensions'
  },
  {
    from: ['/extensions/authorization-extension/v2','/extensions/authorization-extension/v1','/api/authorization-dashboard-extension','/extensions/authorization-dashboard-extension'],
    to: '/extensions/authorization-extension'
  },
  {
    from: ['/extensions/authorization-extension/v2/implementation/configuration'],
    to: '/extensions/authorization-extension/configure-authorization-extension'
  },
  {
    from: ['/extensions/authorization-extension/v2/implementation/installation'],
    to: '/extensions/authorization-extension/install-authorization-extension'
  },
  {
    from: ['/extensions/authorization-extension/v2/implementation/setup'],
    to: '/extensions/authorization-extension/set-up-authorization-extension-users'
  },
  {
    from: ['/extensions/authorization-extension/v2/api-access'],
    to: '/extensions/authorization-extension/enable-api-access-to-authorization-extension'
  },
  {
    from: ['/extensions/authorization-extension/v2/import-export-data'],
    to: '/extensions/authorization-extension/import-and-export-authorization-extension-data'
  },
  {
    from: ['/extensions/authorization-extension/v2/migration'],
    to: '/extensions/authorization-extension/migrate-to-authorization-extension-v2'
  },
  {
    from: ['/extensions/authorization-extension/v2/rules'],
    to: '/extensions/authorization-extension/use-rules-with-the-authorization-extension'
  },
  {
    from: ['/extensions/authorization-extension/v2/troubleshooting','/extensions/authorization-dashboard-extension/troubleshoot-authorization-extension'],
    to: '/extensions/authorization-extension/troubleshoot-authorization-extension'
  },
  {
    from: ['/extensions/delegated-admin/v3','/extensions/delegated-admin/v2','/extensions/delegated-admin'],
    to: '/extensions/delegated-administration-extension'
  },
  {
    from: ['/extensions/delegated-admin/v3/hooks','/extensions/delegated-admin/v2/hooks','/extensions/delegated-admin/hooks'],
    to: '/extensions/delegated-administration-extension/delegated-administration-hooks'
  },
  {
    from: ['/extensions/delegated-admin/v3/hooks/access','/extensions/delegated-admin/v2/hooks/access','/extensions/delegated-admin/hooks/access'],
    to: '/extensions/delegated-administration-extension/delegated-administration-hooks/delegated-administration-access-hook'
  },
  {
    from: ['/extensions/delegated-admin/v3/hooks/filter','/extensions/delegated-admin/v2/hooks/filter','/extensions/delegated-admin/hooks/filter'],
    to: '/extensions/delegated-administration-extension/delegated-administration-hooks/delegated-administration-filter-hook'
  },
  {
    from: ['/extensions/delegated-admin/v3/hooks/membership','/extensions/delegated-admin/v2/hooks/membership','/extensions/delegated-admin/hooks/membership'],
    to: '/extensions/delegated-administration-extension/delegated-administration-hooks/delegated-administration-memberships-query-hook'
  },
  {
    from: ['/extensions/delegated-admin/v3/hooks/settings','/extensions/delegated-admin/v2/hooks/settings','/extensions/delegated-admin/hooks/settings'],
    to: '/extensions/delegated-administration-extension/delegated-administration-hooks/delegated-administration-settings-query-hook'
  },
  {
    from: ['/extensions/delegated-admin/v3/hooks/write','/extensions/delegated-admin/v2/hooks/write','/extensions/delegated-admin/hooks/write'],
    to: '/extensions/delegated-administration-extension/delegated-administration-hooks/delegated-administration-write-hook'
  },
  {
    from: ['/extensions/delegated-admin/v3/manage-users','/extensions/delegated-admin/v2/manage-users','/extensions/delegated-admin/manage-users'],
    to: '/extensions/delegated-administration-extension/delegated-administration-manage-users'
  },
  {
    from: ['/extensions/deploy-cli-tool','/extensions/deploy-cli'],
    to: '/deploy/deploy-cli-tool'
  },
  {
    from: [
      '/extensions/deploy-cli-tool/call-deploy-cli-tool-programmatically',
      '/extensions/deploy-cli/guides/call-deploy-cli-programmatically'
    ],
    to: '/deploy/deploy-cli-tool/call-deploy-cli-tool-programmatically'
  },
  {
    from: [
      '/extensions/deploy-cli/guides/create-deploy-cli-application-manually',
      '/extensions/deploy-cli-tool/create-and-configure-the-deploy-cli-application-manually',
      '/extensions/deploy-cli-tool/create-and-configure-the-deploy-cli-application'
    ],
    to: '/deploy/deploy-cli-tool/create-and-configure-the-deploy-cli-application'
  },
  {
    from: [
      '/extensions/deploy-cli/guides/import-export-directory-structure',
      '/extensions/deploy-cli-tool/import-export-tenant-configuration-to-directory-structure'
    ],
    to: '/deploy/deploy-cli-tool/import-export-tenant-configuration-to-directory-structure'
  },
  {
    from: [
      '/extensions/deploy-cli/guides/import-export-yaml-file',
      '/extensions/deploy-cli-tool/import-export-tenant-configuration-to-yaml-file'
    ],
    to: '/deploy/deploy-cli-tool/import-export-tenant-configuration-to-yaml-file'
  },
  {
    from: [
      '/extensions/deploy-cli/guides/incorporate-deploy-cli-into-build-environment',
      '/extensions/deploy-cli-tool/incorporate-deploy-cli-into-build-environment'
    ],
    to: '/deploy/deploy-cli-tool/incorporate-deploy-cli-into-build-environment'
  },
  {
    from: [
      '/extensions/deploy-cli/guides/install-deploy-cli',
      '/extensions/deploy-cli-tool/install-and-configure-the-deploy-cli-tool'
    ],
    to: '/deploy/deploy-cli-tool/install-and-configure-the-deploy-cli-tool'
  },
  {
    from: [
      '/extensions/deploy-cli/references/deploy-cli-options',
      '/extensions/deploy-cli-tool/deploy-cli-tool-options'
    ],
    to: '/deploy/deploy-cli-tool/deploy-cli-tool-options'
  },
  {
    from: [
      '/extensions/deploy-cli/references/environment-variables-keyword-mappings',
      '/extensions/deploy-cli-tool/environment-variables-and-keyword-mappings'
    ],
    to: '/deploy/deploy-cli-tool/environment-variables-and-keyword-mappings'
  },
  {
    from: [
      '/extensions/deploy-cli/references/troubleshooting',
      '/extensions/deploy-cli-tool/troubleshoot-the-deploy-cli-tool'
    ],
    to: '/deploy/deploy-cli-tool/troubleshoot-the-deploy-cli-tool'
  },
  {
    from: [
      '/extensions/deploy-cli/references/whats-new',
      '/extensions/deploy-cli/references/whats-new-v2',
      '/extensions/deploy-cli-tool/whats-new-in-deploy-cli-tool'
    ],
    to: '/deploy/deploy-cli-tool/whats-new-in-deploy-cli-tool'
  },
  {
    from: ['/extensions/account-link'],
    to: '/extensions/account-link-extension'
  },
  {
    from: ['/extensions/application-insight'],
    to: '/extensions/export-logs-to-application-insights'
  },
  {
    from: ['/extensions/authentication-api-debugger'],
    to: '/extensions/authentication-api-debugger-extension'
  },
  {
    from: ['/extensions/authentication-api-webhooks'],
    to: '/extensions/auth0-authentication-api-webhooks'
  },
  {
    from: ['/extensions/azure-blob-storage'],
    to: '/extensions/export-logs-to-azure-blob-storage'
  },
  {
    from: [
      '/extensions/bitbucket-deploy',
      '/extensions/bitbucket-deployments'
    ],
    to: 'https://marketplace.auth0.com/integrations/bitbucket-pipeline'
  },
  {
    from: ['/extensions/cloudwatch'],
    to: '/extensions/export-logs-to-cloudwatch'
  },
  {
    from: ['/extensions/custom-social-connections','/extensions/custom-social-extensions'],
    to: '/connections/social/oauth2'
  },
  {
    from: [
      '/extensions/github-deploy',
      '/extensions/github-deployments'
    ],
    to: 'https://marketplace.auth0.com/integrations/github-actions'
  },
  {
    from: [
      '/extensions/gitlab-deploy',
      '/extensions/gitlab-deployments'
    ],
    to: 'https://marketplace.auth0.com/integrations/gitlab-pipeline'
  },
  {
    from: ['/extensions/logentries'],
    to: '/extensions/export-logs-to-logentries'
  },
  {
    from: ['/extensions/loggly'],
    to: '/extensions/export-logs-to-loggly'
  },
  {
    from: ['/extensions/logstash'],
    to: '/extensions/export-logs-to-logstash'
  },
  {
    from: ['/extensions/management-api-webhooks'],
    to: '/extensions/auth0-management-api-webhooks'
  },
  {
    from: ['/extensions/mixpanel'],
    to: '/extensions/export-logs-to-mixpanel'
  },
  {
    from: ['/extensions/papertrail'],
    to: '/extensions/export-logs-to-papertrail'
  },
  {
    from: ['/extensions/realtime-webtask-logs'],
    to: '/extensions/real-time-webtask-logs'
  },
  {
    from: ['/extensions/segment'],
    to: '/extensions/export-logs-to-segment'
  },
  {
    from: ['/extensions/splunk'],
    to: '/extensions/export-logs-to-splunk'
  },
  {
    from: ['/extensions/sso-dashboard'],
    to: '/extensions/single-sign-on-dashboard-extension'
  },
  {
    from: ['/extensions/sumologic'],
    to: '/extensions/auth0-logs-to-sumo-logic'
  },
  {
    from: ['/extensions/troubleshoot'],
    to: '/extensions/troubleshoot-extensions'
  },
  {
    from: ['/extensions/user-import-export'],
    to: '/extensions/user-import-export-extension'
  },
  {
    from: ['/extensions/using-provided-extensions'],
    to: '/extensions'
  },
  {
    from: ['/extensions/visual-studio-team-services-deploy','/extensions/visual-studio-team-services-deployments'],
    to: '/extensions'
  },
  {
    from: ['/dashboard/guides/extensions/delegated-admin-create-app'],
    to: '/extensions/delegated-administration-extension/create-delegated-admin-applications'
  },
  {
    from: ['/dashboard/guides/extensions/delegated-admin-install-extension','/dashboard/guides/extensions/delegated-admin-use-extension'],
    to: '/extensions/delegated-administration-extension/install-delegated-admin-extension'
  },
  {
    from: ['/dashboard/guides/extensions/sso-dashboard-add-apps'],
    to: '/extensions/single-sign-on-dashboard-extension/add-applications-to-the-sso-dashboard'
  },
  {
    from: ['/dashboard/guides/extensions/sso-dashboard-install-extension'],
    to: '/extensions/single-sign-on-dashboard-extension/install-sso-dashboard-extension'
  },
  {
    from: ['/dashboard/guides/extensions/sso-dashboard-update-apps'],
    to: '/extensions/single-sign-on-dashboard-extension/update-applications-on-the-sso-dashboard'
  },

  /* Flows */

  {
    from: ['/flows/concepts/auth-code','/flows/concepts/regular-web-app-login-flow','/api-auth/grant/authorization-code','/api-auth/tutorials/adoption/authorization-code','/api-auth/adoption/authorization-code'],
    to: '/flows/authorization-code-flow'
  },
  {
    from: ['/flows/concepts/auth-code-pkce','/api-auth/grant/authorization-code-pkce','/flows/concepts/mobile-login-flow','/flows/concepts/single-page-login-flow'],
    to: '/flows/authorization-code-flow-with-proof-key-for-code-exchange-pkce'
  },
  {
    from: ['/flows/concepts/client-credentials','/flows/concepts/m2m-flow','/api-auth/grant/client-credentials','/api-auth/tutorials/adoption/client-credentials','/authorization/flows/client-credential-flow'],
    to: '/flows/client-credentials-flow'
  },
  {
    from: ['/flows/guides/auth-code/add-login-auth-code','/flows/guides/auth-code/includes/authorize-user-add-login','/flows/guides/auth-code/includes/sample-use-cases-add-login','/flows/guides/auth-code/includes/refresh-tokens','/flows/guides/auth-code/includes/request-tokens','/flows/guides/regular-web-app-login-flow/add-login-using-regular-web-app-login-flow','/oauth-web-protocol', '/protocols/oauth-web-protocol', '/protocols/oauth2/oauth-web-protocol','/application-auth/current/server-side-web','/client-auth/server-side-web','/application-auth/legacy/server-side-web'],
    to: '/flows/add-login-auth-code-flow'
  },
  {
    from: ['/authorization/flows/call-your-api-using-the-authorization-code-flow','/flows/guides/auth-code/call-api-auth-code','/flows/guides/auth-code/includes/authorize-user-call-api','/flows/guides/auth-code/includes/sample-use-cases-call-api','/flows/guides/auth-code/includes/call-api','/flows/guides/regular-web-app-login-flow/call-api-using-regular-web-app-login-flow','/api-auth/tutorials/authorization-code-grant'],
    to: '/flows/call-your-api-using-the-authorization-code-flow'
  },
  {
    from: ['/flows/guides/auth-code-pkce/add-login-auth-code-pkce','/flows/guides/auth-code-pkce/includes/sample-use-cases-add-login','/flows/guides/auth-code-pkce/includes/request-tokens','/flows/guides/auth-code-pkce/includes/refresh-tokens','/flows/guides/auth-code-pkce/includes/create-code-verifier','/flows/guides/auth-code-pkce/includes/create-code-challenge','/flows/guides/auth-code-pkce/includes/authorize-user-add-login','/application-auth/current/mobile-desktop','/application-auth/legacy/mobile-desktop','/application-auth/legacy/mobile-desktop','/flows/guides/mobile-login-flow/add-login-using-mobile-login-flow'],
    to: '/flows/add-login-using-the-authorization-code-flow-with-pkce'
  },
  {
    from: ['/flows/guides/auth-code-pkce/call-api-auth-code-pkce','/flows/guides/auth-code-pkce/includes/sample-use-cases-call-api','/flows/guides/auth-code-pkce/includes/call-api','/flows/guides/auth-code-pkce/includes/authorize-user-call-api','/flows/guides/mobile-login-flow/call-api-using-mobile-login-flow','/api-auth/tutorials/authorization-code-grant-pkce'],
    to: '/flows/call-your-api-using-the-authorization-code-flow-with-pkce'
  },
  {
    from: ['/flows/guides/client-credentials/call-api-client-credentials','/flows/guides/client-credentials/includes/sample-use-cases','/flows/guides/client-credentials/includes/call-api','/flows/guides/client-credentials/includes/request-token','/flows/guides/m2m-flow/call-api-using-m2m-flow','/api-auth/tutorials/client-credentials','/api-auth/config/asking-for-access-tokens'],
    to: '/flows/call-your-api-using-the-client-credentials-flow'
  },
  {
    from: ['/flows/concepts/device-auth','/flows/guides/device-auth/call-api-device-auth'],
    to: '/flows/device-authorization-flow'
  },
  {
    from: ['/flows/guides/implicit/add-login-implicit','/flows/guides/implicit/includes/sample-use-cases-add-login','/flows/guides/implicit/includes/refresh-tokens','/flows/guides/implicit/includes/request-tokens','/flows/guides/implicit/includes/authorize-user-add-login','/application-auth/current/client-side-web','/flows/guides/single-page-login-flow/add-login-using-single-page-login-flow','/client-auth/client-side-web','/application-auth/legacy/client-side-web'],
    to: '/flows/add-login-using-the-implicit-flow-with-form-post'
  },
  {
    from: ['/flows/guides/implicit/call-api-implicit','/flows/guides/implicit/includes/sample-use-cases-call-api','/flows/guides/implicit/includes/call-api','/flows/guides/implicit/includes/authorize-user-call-api','/flows/guides/single-page-login-flow/call-api-using-single-page-login-flow','/api-auth/grant/implicit','/api-auth/tutorials/adoption/implicit','/api-auth/tutorials/implicit-grant','/protocols/oauth2/oauth-implicit-protocol','/flows/concepts/implicit'],
    to: '/flows/implicit-flow-with-form-post'
  },
  {
    from: ['/api-auth/grant/password','/api-auth/tutorials/adoption/password'],
    to: '/flows/resource-owner-password-flow'
  },
  {
    from: ['/api-auth/tutorials/password-grant'],
    to: '/flows/call-your-api-using-resource-owner-password-flow'
  },
  {
    from: ['/api-auth/grant/hybrid'],
    to: '/flows/hybrid-flow'
  },
  {
    from: ['/api-auth/tutorials/hybrid-flow'],
    to: '/flows/call-api-hybrid-flow'
  },



  /* Get Started */

  {
    from: ['/getting-started'],
    to: '/get-started'
  },
  {
    from: ['/overview','/get-started/overview','/getting-started/overview'],
    to: '/get-started/auth0-overview'
  },
  {
    from: ['/getting-started/set-up-app', '/applications/set-up-an-application'],
    to: '/get-started/create-apps'
  },
  {
    from: [
      '/dashboard/guides/applications/register-app-m2m',
      '/applications/application-settings/non-interactive',
      '/applications/application-settings/machine-to-machine',
      '/applications/machine-to-machine',
      '/applications/set-up-an-application/register-machine-to-machine-applications'
    ],
    to: '/get-started/create-apps/machine-to-machine-apps'
  },
  {
    from: [
      '/dashboard/guides/applications/register-app-native',
      '/applications/application-settings/native',
      '/applications/native',
      '/applications/set-up-an-application/register-native-applications'
    ],
    to: '/get-started/create-apps/native-apps'
  },
  {
    from: [
      '/dashboard/guides/applications/register-app-regular-web',
      '/applications/application-settings/regular-web-app',
      '/applications/webapps',
      '/applications/register-regular-web-applications',
      '/applications/set-up-an-application/register-regular-web-applications'
    ],
    to: '/get-started/create-apps/regular-web-apps'
  },
  {
    from: [
      '/dashboard/guides/applications/register-app-spa',
      '/applications/spa',
      '/applications/application-settings/single-page-app',
      '/applications/register-single-page-app',
      '/applications/set-up-an-application/register-single-page-app'
    ],
    to: '/get-started/create-apps/single-page-web-apps'
  },
  {
    from: ['/getting-started/set-up-api','/dashboard/reference/views-api'],
    to: '/get-started/set-up-apis'
  },
  {
    from: ['/dashboard','/getting-started/dashboard-overview'],
    to: '/get-started/dashboard'
  },
  {
    from: ['/get-started/learn-the-basics','/getting-started/the-basics','/getting-started/create-tenant'],
    to: '/get-started/create-tenants'
  },
  {
    from: ['/dev-lifecycle/child-tenants'],
    to: '/get-started/create-tenants/child-tenants'
  },
  {
    from: ['/dev-lifecycle/set-up-multiple-environments','/dev-lifecycle/setting-up-env'],
    to: '/get-started/create-tenants/set-up-multiple-environments'
  },
  {
    from: ['/get-started/dashboard/create-multiple-tenants','/dashboard/guides/tenants/create-multiple-tenants'],
    to: '/get-started/create-tenants/create-multiple-tenants'
  },
  {
    from: ['/dashboard/guides/tenants/enable-sso-tenant'],
    to: '/get-started/dashboard/enable-sso-for-legacy-tenants'
  },
  {
    from: ['/dashboard/guides/connections/set-up-connections-social'],
    to: '/get-started/dashboard/set-up-social-connections'
  },
  {
    from: ['/dashboard/guides/connections/test-connections-database'],
    to: '/get-started/dashboard/test-database-connections'
  },
  {
    from: ['/dashboard/guides/connections/test-connections-enterprise'],
    to: '/get-started/dashboard/test-enterprise-connections'
  },
  {
    from: ['/dashboard/guides/connections/test-connections-social'],
    to: '/get-started/dashboard/test-social-connections'
  },
  {
    from: ['/dashboard/guides/connections/view-connections'],
    to: '/get-started/dashboard/view-connections'
  },
  {
    from: ['/dashboard/guides/connections/enable-connections-enterprise'],
    to: '/get-started/dashboard/enable-enterprise-connections'
  },
  {
    from: ['/dashboard/guides/extensions/sso-dashboard-create-app'],
    to: '/get-started/dashboard/create-sso-dashboard-application'
  },
  {
    from: ['/api/management/guides/connections/promote-connection-domain-level'],
    to: '/get-started/dashboard/promote-connections-to-domain-level'
  },
  {
    from: ['/api/management/guides/connections/retrieve-connection-options','/api/management/guides/retrieve-connection-options'],
    to: '/get-started/dashboard/retrieve-connection-options'
  },
  {
    from: ['/dashboard-access/dashboard-roles','/dashboard-access/manage-dashboard-users','/dashboard/manage-dashboard-admins','/tutorials/manage-dashboard-admins','/get-started/dashboard/manage-dashboard-users'],
    to: '/dashboard-access'
  },
  {
    from: ['/dashboard-access/dashboard-roles/feature-access-by-role'],
    to: '/dashboard-access/feature-access-by-role'
  },
  {
    from: ['/product-lifecycle/deprecations-and-migrations/migrate-to-manage-dashboard-new-roles'],
    to: '/product-lifecycle/deprecations-and-migrations/migrate-tenant-member-roles'
  },

  /* Hooks */

  {
    from: ['/hooks/cli','/auth0-hooks/cli','/hooks/dashboard','/hooks/overview','/auth0-hooks','/auth0-hooks/dashboard'],
    to: '/hooks'
  },
  {
    from: ['/hooks/concepts/extensibility-points','/hooks/concepts/overview-extensibility-points'],
    to: '/hooks/extensibility-points'
  },
  {
    from: ['/hooks/concepts/credentials-exchange-extensibility-point','/hooks/guides/use-the-credentials-exchange-extensibility-point','/hooks/client-credentials-exchange','/hooks/extensibility-points/credentials-exchange'],
    to: '/hooks/extensibility-points/client-credentials-exchange'
  },
  {
    from: ['/hooks/create','/hooks/dashboard/create-delete','/hooks/cli/create-delete','/hooks/guides/create-hooks-using-cli','/hooks/guides/create-hooks-using-dashboard','/auth0-hooks/cli/create-delete'],
    to: '/hooks/create-hooks'
  },
  {
    from: ['/hooks/delete','/hooks/guides/delete-hooks-using-cli','/hooks/guides/delete-hooks-using-dashboard'],
    to: '/hooks/delete-hooks'
  },
  {
    from: ['/hooks/enable-disable','/hooks/cli/enable-disable','/hooks/dashboard/enable-disable','/hooks/guides/enable-disable-hooks-using-cli','/hooks/guides/enable-disable-hooks-using-dashboard','/auth0-hooks/cli/enable-disable'],
    to: '/hooks/enable-disable-hooks'
  },
  {
    from: ['/hooks/guides/post-change-password','/hooks/post-change-password'],
    to: '/hooks/extensibility-points/post-change-password'
  },
  {
    from: ['/hooks/concepts/post-user-registration-extensibility-point','/hooks/guides/use-the-post-user-registration-extensibility-point','/hooks/post-user-registration'],
    to: '/hooks/extensibility-points/post-user-registration'
  },
  {
    from: ['/hooks/concepts/pre-user-registration-extensibility-point','/hooks/guides/use-the-pre-user-registration-extensibility-point','/auth0-hooks/extensibility-points/pre-user-registration','/hooks/pre-user-registration'],
    to: '/hooks/extensibility-points/pre-user-registration'
  },
  {
    from: ['/hooks/secrets/create'],
    to: '/hooks/hook-secrets/create-hook-secrets'
  },
  {
    from: ['/hooks/secrets/delete'],
    to: '/hooks/hook-secrets/delete-hook-secrets'
  },
  {
    from: ['/hooks/secrets'],
    to: '/hooks/hook-secrets'
  },
  {
    from: ['/hooks/secrets/update'],
    to: '/hooks/hook-secrets/update-hook-secrets'
  },
  {
    from: ['/hooks/secrets/view'],
    to: '/hooks/hook-secrets/view-hook-secrets'
  },
  {
    from: ['/hooks/update','/hooks/cli/edit','/hooks/dashboard/edit','/hooks/guides/edit-hooks-using-cli','/hooks/guides/edit-hooks-using-dashboard'],
    to: '/hooks/update-hooks'
  },
  {
    from: ['/hooks/view-logs','/hooks/cli/logs','/hooks/logs','/hooks/guides/logging-hooks-using-cli','/auth0-hooks/cli/logs'],
    to: '/hooks/view-logs-for-hooks'
  },
  {
    from: ['/hooks/view'],
    to: '/hooks/view-hooks'
  },

  /* Identity Labs */

  {
    from: ['/labs'],
    to: '/identity-labs'
  },
  {
    from: ['/identity-labs/01-web-sign-in'],
    to: '/identity-labs/lab-1-web-sign-in'
  },
  {
    from: ['/identity-labs/01-web-sign-in/exercise-01'],
    to: '/identity-labs/lab-1-web-sign-in/identity-lab-1-exercise-1'
  },
  {
    from: ['/identity-labs/01-web-sign-in/exercise-02'],
    to: '/identity-labs/lab-1-web-sign-in/identity-lab-1-exercise-2'
  },
  {
    from: ['/identity-labs/02-calling-an-api'],
    to: '/identity-labs/identity-lab-2-calling-api'
  },
  {
    from: ['/identity-labs/02-calling-an-api/exercise-01'],
    to: '/identity-labs/identity-lab-2-calling-api/identity-lab-2-exercise-1'
  },
  {
    from: ['/identity-labs/02-calling-an-api/exercise-02'],
    to: '/identity-labs/identity-lab-2-calling-api/identity-lab-2-exercise-2'
  },
  {
    from: ['/identity-labs/02-calling-an-api/exercise-03'],
    to: '/identity-labs/identity-lab-2-calling-api/identity-lab-2-exercise-3'
  },
  {
    from: ['/identity-labs/03-mobile-native-app'],
    to: '/identity-labs/lab-3-mobile-native-app'
  },
  {
    from: ['/identity-labs/03-mobile-native-app/exercise-01'],
    to: '/identity-labs/lab-3-mobile-native-app/identity-lab-3-exercise-1'
  },
  {
    from: ['/identity-labs/03-mobile-native-app/exercise-02'],
    to: '/identity-labs/lab-3-mobile-native-app/identity-lab-3-exercise-2'
  },
  {
    from: ['/identity-labs/03-mobile-native-app/exercise-03'],
    to: '/identity-labs/lab-3-mobile-native-app/identity-lab-3-exercise-3'
  },
  {
    from: ['/identity-labs/04-single-page-app'],
    to: '/identity-labs/lab-4-single-page-app'
  },
  {
    from: ['/identity-labs/04-single-page-app/exercise-01'],
    to: '/identity-labs/lab-4-single-page-app/identity-lab-4-exercise-1'
  },
  {
    from: ['/identity-labs/04-single-page-app/exercise-02'],
    to: '/identity-labs/lab-4-single-page-app/identity-lab-4-exercise-2'
  },

  /* Integrations */

  {
    from: ['/integration'],
    to: '/integrations'
  },
  {
    from: ['/aws-api-setup'],
    to: '/integrations/how-to-set-up-aws-for-delegated-authentication'
  },
  {
    from: ['/integrations/aws/sso','/configure-amazon-web-services-for-sso'],
    to: '/integrations/aws/configure-amazon-web-services-for-sso'
  },
  {
    from: ['/integrations/aws/tokens','/integrations/call-aws-apis-and-resources-with-tokens'],
    to: '/integrations/aws-api-gateway-delegation'
  },
  {
    from: ['/scenarios/amazon-cognito', '/tutorials/integrating-auth0-amazon-cognito-mobile-apps', '/integrations/integrating-auth0-amazon-cognito-mobile-apps', '/integrations/integrate-with-amazon-cognito'],
    to: '/integrations/amazon-cognito'
  },
  {
    from: ['/scenarios-mqtt','/tutorials/authenticating-devices-using-mqtt','/integrations/authenticating-devices-using-mqtt'],
    to: '/integrations/authenticate-devices-using-mqtt'
  },
  {
    from: ['/scenarios-tessel', '/tutorials/authenticating-a-tessel-device', '/integrations/authenticating-a-tessel-device'],
    to: '/integrations/authenticating-and-authorizing-a-tessel-device-with-auth0'
  },
  {
    from: ['/aws', '/awsapi-tutorial'],
    to: '/integrations/aws'
  },
  {
    from: ['/integrations/aws-api-gateway/delegation','/integrations/aws-api-gateway'],
    to: '/integrations/aws-api-gateway-delegation'
  },
  {
    from: ['/integrations/aws-api-gateway/delegation/part-1','/integrations/aws-api-gateway/part-1','/integrations/aws-api-gateway/aws-api-gateway-step-1'],
    to: '/integrations/aws-api-gateway-delegation-1'
  },
  {
    from: ['/integrations/aws-api-gateway/delegation/part-2','/integrations/aws-api-gateway/part-2','/integrations/aws-api-gateway/aws-api-gateway-step-2'],
    to: '/integrations/aws-api-gateway-delegation-2'
  },
  {
    from: ['/integrations/aws-api-gateway/delegation/part-3','/integrations/aws-api-gateway/part-3','/integrations/aws-api-gateway/aws-api-gateway-step-3'],
    to: '/integrations/aws-api-gateway-delegation-3'
  },
  {
    from: ['/integrations/aws-api-gateway/delegation/part-4','/integrations/aws-api-gateway/part-4','/integrations/aws-api-gateway/aws-api-gateway-step-4'],
    to: '/integrations/aws-api-gateway-delegation-4'
  },
  {
    from: ['/integrations/aws-api-gateway/delegation/part-5','/integrations/aws-api-gateway/part-5','/integrations/aws-api-gateway/aws-api-gateway-step-5'],
    to: '/integrations/aws-api-gateway-delegation-5'
  },
  {
    from: ['/integrations/aws-api-gateway/delegation/secure-api-with-cognito','/integrations/aws-api-gateway/secure-api-with-cognito'],
    to: '/integrations/aws-api-gateway-cognito'
  },
  {
    from: ['/integrations/aws-api-gateway/custom-authorizers', '/integrations/aws-api-gateway/custom-authorizers/part-1', '/integrations/aws-api-gateway/custom-authorizers/part-2', '/integrations/aws-api-gateway/custom-authorizers/part-3', '/integrations/aws-api-gateway/custom-authorizers/part-4'],
    to: '/integrations/aws-api-gateway-custom-authorizers'
  },
  {
    from: ['/sharepoint-apps', '/integrations/sharepoint-apps'],
    to: '/integrations/connecting-provider-hosted-apps-to-sharepoint-online'
  },
  {
    from: ['/integrations/google-cloud-platform', '/tutorials/google-cloud-platform'],
    to: '/integrations/google-cloud-endpoints'
  },
  {
    from: ['/integrations/marketing/salesforce'],
    to: '/integrations/marketing/export-user-data-salesforce'
  },
    {
    from: ['/tutorials/office365-connection-deprecation-guide', '/integrations/office365-connection-deprecation-guide','/office365-deprecated'],
    to: '/integrations/migrate-office365-connections-to-windows-azure-ad'
  },
  {
    from: ['/tutorials/using-auth0-to-secure-a-cli', '/integrations/using-auth0-to-secure-a-cli','/tutorials/using-auth0-to-secure-an-api','/cli'],
    to: '/integrations/secure-a-cli-with-auth0'
  },
  {
    from: ['/integrations/sharepoint'],
    to: '/integrations/sharepoint-2010-2013'
  },
  {
    from: [
      '/integrations/sso-integrations',
      '/sso/current/integrations'
    ],
    to: '/integrations/sso'
  },
  {
    from: [
      '/integrations/sso-integrations/ad-rms',
      '/integrations/sso-integrations/ad-rms-sso-integration',
      '/sso/current/integrations/ad-rms',
      '/integrations/sso/ad-rms'
    ],
    to: 'https://marketplace.auth0.com/integrations/ad-rms-sso'
  },
  {
    from: [
      '/integrations/sso-integrations/box',
      '/sso/current/integrations/box',
      '/integrations/sso/box'
    ],
    to: 'https://marketplace.auth0.com/integrations/box-sso'
  },
  {
    from: [
      '/integrations/sso-integrations/cloudbees',
      '/sso/current/integrations/cloudbees',
      '/integrations/sso/cloudbees'
    ],
    to: 'https://marketplace.auth0.com/integrations/cloudbees-sso'
  },
  {
    from: [
      '/integrations/sso-integrations/concur',
      '/sso/current/integrations/concur',
      '/integrations/sso/concur'
    ],
    to: 'https://marketplace.auth0.com/integrations/concur-sso'
  },
  {
    from: [
      '/integrations/sso-integrations/disqus',
      '/sso/current/integrations/disqus',
      '/integrations/disqus',
      '/integrations/sso/disqus'
    ],
    to: 'https://marketplace.auth0.com/features/sso-integrations'
  },
  {
    from: [
      '/integrations/sso-integrations/dropbox',
      '/sso/current/integrations/dropbox',
      '/integrations/dropbox',
      '/integrations/sso/dropbox'
    ],
    to: 'https://marketplace.auth0.com/integrations/dropbox-sso'
  },
  {
    from: [
      '/integrations/sso-integrations/dynamics-crm',
      '/sso/current/integrations/dynamics-crm',
      '/integrations/dynamics-crm',
      '/integrations/sso/dynamics-crm'
    ],
    to: 'https://marketplace.auth0.com/integrations/dynamics-crm-sso'
  },
  {
    from: [
      '/integrations/sso-integrations/adobe-sign',
      '/integrations/sso-integrations/echosign',
      '/sso/current/integrations/echosign',
      '/integrations/echosign',
      '/integrations/sso/adobe-sign'
    ],
    to: 'https://marketplace.auth0.com/integrations/adobe-sign-sso'
  },
  {
    from: [
      '/integrations/sso-integrations/egnyte',
      '/sso/current/integrations/egnyte',
      '/integrations/egnyte',
      '/integrations/sso/egnyte'
    ],
    to: 'https://marketplace.auth0.com/integrations/egnyte-sso'
  },
  {
    from: [
      '/integrations/sso-integrations/new-relic',
      '/sso/current/integrations/new-relic',
      '/integrations/new-relic',
      '/integrations/sso/new-relic'
    ],
    to: 'https://marketplace.auth0.com/integrations/new-relic-sso'
  },
  {
    from: [
      '/integrations/sso-integrations/office-365',
      '/sso/current/integrations/office-365',
      '/integrations/office-365',
      '/integrations/sso/office-365'
    ],
    to: 'https://marketplace.auth0.com/integrations/office-365-sso'
  },
  {
    from: [
      '/integrations/sso-integrations/salesforce',
      '/sso/current/integrations/salesforce',
      '/integrations/salesforce',
      '/integrations/sso/salesforce'
    ],
    to: 'https://marketplace.auth0.com/integrations/salesforce-sso'
  },
  {
    from: [
      '/integrations/sso-integrations/slack',
      '/sso/current/integrations/slack',
      '/integrations/integrating-with-slack',
      '/tutorials/integrating-with-slack',
      '/scenarios/slack',
      '/integrations/slack',
      '/integrations/sso/slack'
    ],
    to: 'https://marketplace.auth0.com/integrations/slack-sso'
  },
  {
    from: [
      '/integrations/sso-integrations/sentry',
      '/sso/current/integrations/sentry',
      '/integrations/sentry',
      '/integrations/sso/sentry'
    ],
    to: 'https://marketplace.auth0.com/integrations/sentry-sso'
  },
  {
    from: [
      '/integrations/sso-integrations/sharepoint',
      '/sso/current/integrations/sharepoint',
      '/integrations/sso/sharepoint'
    ],
    to: 'https://marketplace.auth0.com/integrations/sharepoint-sso'
  },
  {
    from: [
      '/integrations/sso-integrations/springcm',
      '/sso/current/integrations/springcm',
      '/integrations/springcm',
      '/integrations/sso/springcm'
    ],
    to: 'https://marketplace.auth0.com/integrations/springcm-sso'
  },
  {
    from: [
      '/integrations/sso-integrations/zendesk',
      '/sso/current/integrations/zendesk',
      '/integrations/zendesk',
      '/integrations/sso/zendesk'
    ],
    to: 'https://marketplace.auth0.com/integrations/zendesk-sso'
  },
  {
    from: [
      '/integrations/sso-integrations/zoom',
      '/sso/current/integrations/zoom',
      '/integrations/zoom',
      '/integrations/sso/zoom'
    ],
    to: 'https://marketplace.auth0.com/integrations/zoom-sso'
  },
  {
    from: [
      '/integrations/sso-integrations/cisco-webex',
      '/integrations/sso/cisco-webex'
    ],
    to: 'https://marketplace.auth0.com/integrations/cisco-webex-sso'
  },
  {
    from: [
      '/integrations/sso-integrations/datadog',
      '/integrations/sso/datadog'
    ],
    to: 'https://marketplace.auth0.com/integrations/datadog-sso'
  },
  {
    from: [
      '/integrations/sso-integrations/egencia',
      '/integrations/sso/egencia'
    ],
    to: 'https://marketplace.auth0.com/integrations/egencia-sso'
  },
  {
    from: [
      '/integrations/sso-integrations/eloqua',
      '/integrations/sso/eloqua'
    ],
    to: 'https://marketplace.auth0.com/integrations/eloqua-sso'
  },
  {
    from: [
      '/integrations/sso-integrations/freshdesk',
      '/integrations/sso/freshdesk'
    ],
    to: 'https://marketplace.auth0.com/integrations/freshdesk-sso'
  },
  {
    from: [
      '/integrations/sso-integrations/g-suite',
      '/integrations/sso/g-suite'
    ],
    to: 'https://marketplace.auth0.com/integrations/g-suite-sso'
  },
  {
    from: [
      '/integrations/sso-integrations/github-enterprise-cloud',
      '/integrations/sso/github-enterprise-cloud'
    ],
    to: 'https://marketplace.auth0.com/integrations/github-enterprise-cloud-sso'
  },
  {
    from: [
      '/integrations/sso-integrations/github-enterprise-server',
      '/integrations/sso/github-enterprise-server'
    ],
    to: 'https://marketplace.auth0.com/integrations/github-enterprise-server-sso'
  },
  {
    from: [
      '/integrations/sso-integrations/heroku',
      '/integrations/sso/heroku'
    ],
    to: 'https://marketplace.auth0.com/integrations/heroku-sso'
  },
  {
    from: [
      '/integrations/sso-integrations/hosted-graphite',
      '/integrations/sso/hosted-graphite'
    ],
    to: 'https://marketplace.auth0.com/integrations/hosted-graphite-sso'
  },
  {
    from: [
      '/integrations/sso-integrations/litmos',
      '/integrations/sso/litmos'
    ],
    to: 'https://marketplace.auth0.com/integrations/litmos-sso'
  },
  {
    from: [
      '/integrations/sso-integrations/pluralsight',
      '/integrations/sso/pluralsight'
    ],
    to: 'https://marketplace.auth0.com/integrations/pluralsight-sso'
  },
  {
    from: [
      '/integrations/sso-integrations/sprout-video',
      '/integrations/sso/sprout-video'
    ],
    to: 'https://marketplace.auth0.com/integrations/sprout-video-sso'
  },
  {
    from: [
      '/integrations/sso-integrations/tableau-online',
      '/integrations/sso/tableau-online'
    ],
    to: 'https://marketplace.auth0.com/integrations/tableau-online-sso'
  },
  {
    from: [
      '/integrations/sso-integrations/tableau-server',
      '/integrations/sso/tableau-server'
    ],
    to: 'https://marketplace.auth0.com/integrations/tableau-server-sso'
  },
  {
    from: [
      '/integrations/sso-integrations/workday',
      '/integrations/sso/workday'
    ],
    to: 'https://marketplace.auth0.com/integrations/workday-sso'
  },
  {
    from: [
      '/integrations/sso-integrations/workpath',
      '/integrations/sso/workpath'
    ],
    to: 'https://marketplace.auth0.com/integrations/workpath-sso'
  },
  {
    from: ['/integrations/azure-tutorial','/azure-tutorial','/tutorials/azure-tutorial','/integrations/azure-api-management/configure-auth0','/integrations/azure-api-management/configure-azure'],
    to: '/integrations/azure-api-management'
  },

  /* Internationalization */

  {
    from: ['/i18n/i18n-custom-login-page'],
    to: '/i18n'
  },
  {
    from: ['/i18n/password-options', '/i18n/password-strength'],
    to: '/i18n/password-options-translation'
  },
  {
    from: ['/universal-login/i18n','/universal-login/universal-login-internationalization'],
    to: '/i18n/universal-login-internationalization'
  },



  /* LDAP Connector */

  {
    from: ['/connector','/extensions/adldap-connector','/connector/overview','/connector/considerations-non-ad','/ad-ldap-connector'],
    to: '/extensions/ad-ldap-connector'
  },
  {
    from: ['/connector/prerequisites','/ad-ldap-connector/ad-ldap-connector-requirements'],
    to: '/extensions/ad-ldap-connector/ad-ldap-connector-requirements'
  },
  {
    from: ['/connector/client-certificates','/ad-ldap-connector/configure-ad-ldap-connector-authentication-with-client-certificates'],
    to: '/extensions/ad-ldap-connector/configure-ad-ldap-connector-client-certificates'
  },
  {
    from: ['/connector/kerberos','/ad-ldap-connector/configure-ad-ldap-connector-authentication-with-kerberos'],
    to: '/extensions/ad-ldap-connector/configure-ad-ldap-connector-with-kerberos'
  },
  {
    from: ['/connector/high-availability','/ad-ldap-connector/ad-ldap-high-availability'],
    to: '/extensions/ad-ldap-connector/ad-ldap-high-availability'
  },
  {
    from: ['/dashboard/guides/connections/disable-cache-ad-ldap'],
    to: '/extensions/ad-ldap-connector/disable-credential-caching'
  },
  {
    from: ['/adldap-x','/connector/install-other-platforms','/connector/install','/adldap-auth'],
    to: '/extensions/ad-ldap-connector/install-configure-ad-ldap-connector'
  },
  {
    from: ['/connector/scom-monitoring','/ad-ldap-connector/ad-ldap-connector-scorm'],
    to: '/extensions/ad-ldap-connector/ad-ldap-connector-scom'
  },
  {
    from: ['/connector/modify','/ad-ldap-connector/ad-ldap-connectors-to-auth0'],
    to: '/extensions/ad-ldap-connector/ad-ldap-connector-to-auth0'
  },
  {
    from: ['/connector/test-dc','/ad-ldap-connector/ad-ldap-connector-test-environment'],
    to: '/extensions/ad-ldap-connector/ad-ldap-connector-test-environment'
  },
  {
    from: ['/connector/troubleshooting','/ad-ldap-connector/troubleshoot-ad-ldap-connector'],
    to: '/extensions/ad-ldap-connector/troubleshoot-ad-ldap-connector'
  },
  {
    from: ['/connector/update','/ad-ldap-connector/update-ad-ldap-connectors'],
    to: '/extensions/ad-ldap-connector/update-ad-ldap-connectors'
  },

  /* Libraries */

  {
    from: '/sdks',
    to: '/libraries'
  },
  {
    from: ['/custom-signup', '/libraries/lock/v10/custom-signup', '/libraries/lock/v11/custom-signup'],
    to: '/libraries/custom-signup'
  },
  {
    from: ['/libraries/error-messages','/libraries/lock-android/error-messages','/errors/libraries/auth0-js/invalid-token'],
    to: '/libraries/common-auth0-library-authentication-errors'
  },
  {
    from: ['/widget','/login-widget2','/lock','/migrations/guides/legacy-lock-api-deprecation','/libraries/lock/v9','/libraries/lock/v9/display-modes','/libraries/lock/v9/types-of-applications','/libraries/lock/v10','/libraries/lock/v10/installation','/libraries/lock/v11','/libraries/lock/using-refresh-tokens','/libraries/lock/using-a-refresh-token'],
    to: '/libraries/lock'
  },
  {
    from: ['/libraries/lock/display-modes','/libraries/lock/customization','/libraries/lock/v9/customization','/libraries/lock/v10/customization','/libraries/lock/v11/customization','/libraries/lock/v9/configuration','/libraries/lock/v10/configuration','/libraries/lock/v11/configuration'],
    to: '/libraries/lock/lock-configuration'
  },
  {
    from: ['/libraries/lock/v10/popup-mode','/libraries/lock/v10/authentication-modes','/libraries/lock/v11/popup-mode','/libraries/lock/v11/authentication-modes','/libraries/lock/authentication-modes'],
    to: '/libraries/lock/lock-authentication-modes'
  },
  {
    from: ['/hrd','/libraries/lock/v11/selecting-the-connection-for-multiple-logins','/protocols/saml/saml-configuration/selecting-between-multiple-idp','/libraries/lock/v10/selecting-the-connection-for-multiple-logins'],
    to: '/libraries/lock/selecting-from-multiple-connection-options'
  },
  {
    from: ['/libraries/lock/v11/api'],
    to: '/libraries/lock/lock-api-reference'
  },
  {
    from: ['/libraries/lock/v11/customizing-error-messages','/libraries/lock/customizing-error-messages'],
    to: '/libraries/lock/customize-lock-error-messages'
  },
  {
    from: ['/libraries/lock/v11/i18n', '/libraries/lock/v10/i18n'],
    to: '/libraries/lock/lock-internationalization'
  },
  {
    from: ['/libraries/lock/v11/sending-authentication-parameters','/libraries/lock/sending-authentication-parameters'],
    to: '/libraries/lock/lock-authentication-parameters'
  },
  {
    from: ['/libraries/lock/v11/ui-customization','/libraries/lock/v9/ui-customization'],
    to: '/libraries/lock/lock-ui-customization'
  },
  {
    from: ['/libraries/lock-ios/v2','/libraries/lock-ios/delegation-api','/libraries/lock-ios/v1/delegation-api','/libraries/lock-ios','/libraries/lock-ios/v1','/libraries/lock-ios/lock-ios-api','/libraries/lock-ios/v1/lock-ios-api','/libraries/lock-ios/native-social-authentication','/libraries/lock-ios/v1/native-social-authentication','/libraries/lock-ios/password-reset-ios','/libraries/lock-ios/v1/password-reset-ios','/libraries/lock-ios/save-and-refresh-jwt-tokens','/libraries/lock-ios/v1/save-and-refresh-jwt-tokens','/libraries/lock-ios/sending-authentication-parameters','/libraries/lock-ios/v1/sending-authentication-parameters','/libraries/lock-ios/swift','/libraries/lock-ios/v1/swift'],
    to: '/libraries/lock-swift'
  },
  {
    from: ['/libraries/lock-ios/logging','/libraries/lock-ios/v2/logging','/libraries/lock-ios/v1/logging'],
    to: '/libraries/lock-swift/lock-swift-logging'
  },
  {
    from: ['/libraries/lock-ios/v2/passwordless','/libraries/lock-ios/sms-lock-ios','/libraries/lock-ios/v1/sms-lock-ios','/libraries/lock-ios/touchid-authentication','/libraries/lock-ios/v1/touchid-authentication','/libraries/lock-ios/passwordless','/libraries/lock-ios/v1/passwordless'],
    to: '/libraries/lock-swift/lock-swift-passwordless'
  },
  {
    from: ['/libraries/lock-ios/v2/customization','/libraries/lock-ios/use-your-own-ui','/libraries/lock-ios/v1/use-your-own-uis','/libraries/lock-ios/v1/use-your-own-ui','/libraries/lock-ios/v1/customization'],
    to: '/libraries/lock-swift/lock-swift-customization'
  },
  {
    from: ['/i18n/i18n-guide-ios','/libraries/lock-ios/v2/internationalization'],
    to: '/libraries/lock-swift/lock-swift-internationalization'
  },
  {
    from: ['/libraries/lock-ios/v2/custom-fields'],
    to: '/libraries/lock-swift/lock-swift-custom-fields-at-signup'
  },
  {
    from: ['/libraries/lock-ios/v2/configuration'],
    to: '/libraries/lock-swift/lock-swift-configuration-options'
  },
  {
    from: ['/auth0js','/libraries/auth0js/v7','/libraries/auth0js/v8','/libraries/auth0js/v9','/libraries/lock/v10/auth0js','/libraries/lock/v11/auth0js','/libraries/auth0js-v9-reference'],
    to: '/libraries/auth0js'
  },
  {
    from: ['/libraries/auth0-android/configuration'],
    to: '/libraries/auth0-android/auth0-android-configuration'
  },
  {
    from: ['/libraries/lock-android/v2','/libraries/lock-android/v1','/libraries/lock-android/v1/sending-authentication-parameters','/libraries/lock-android/v1/use-your-own-ui'],
    to: '/libraries/lock-android'
  },
  {
    from: ['/libraries/lock-android/v2/custom-authentication-providers','/libraries/lock-android/v2/custom-oauth-connections'],
    to: '/libraries/lock-android/lock-android-custom-authentication-providers'
  },
  {
    from: ['/tutorials/local-testing-and-development','/local-testing-and-development'],
    to: '/libraries/secure-local-development'
  },
  {
    from: ['/libraries/lock-android/v2/refresh-jwt-tokens','/libraries/lock-android/v1/refresh-jwt-tokens','/libraries/lock-android/refresh-jwt-tokens','/libraries/auth0-android/save-and-refresh-tokens'],
    to: '/libraries/lock-android/lock-android-refresh-jwt'
  },
  {
    from: ['/libraries/lock-android/lock-android-delegation'],
    to: '/libraries/lock-android/v2/refresh-jwt-tokens'
  },
  {
    from: ['/libraries/lock-android/custom-fields','/libraries/lock-android/v2/custom-fields'],
    to: '/libraries/lock-android/lock-android-custom-fields-at-signup'
  },
  {
    from: ['/libraries/auth0-android/passwordless','/libraries/lock-android/passwordless','/connections/passwordless/android-email','/libraries/lock-android/v2/passwordless','/libraries/lock-android/v1/passwordless'],
    to: '/libraries/lock-android/lock-android-passwordless'
  },
  {
    from: ['/i18n/i18n-guide-android','/libraries/lock-android/v2/internationalization','/libraries/lock-android/v1/internationalization'],
    to: '/libraries/lock-android/lock-android-internationalization'
  },
  {
    from: ['/libraries/lock-android/v2/configuration','/libraries/lock-android/v1/configuration'],
    to: '/libraries/lock-android/lock-android-configuration'
  },
  {
    from: ['/libraries/lock-android/v2/delegation-api','/libraries/lock-android/v1/delegation-api'],
    to: '/libraries/lock-android/lock-android-delegation'
  },
  {
    from: ['/libraries/lock-android/v2/custom-theming'],
    to: '/libraries/lock-android/lock-android-custom-theming'
  },
  {
    from: ['/libraries/lock-android/v2/native-social-authentication','/libraries/lock-android/v1/native-social-authentication'],
    to: '/libraries/lock-android/lock-android-native-social-authentication'
  },
  {
    from: ['/libraries/lock-android/v2/passwordless-magic-link','/libraries/lock-android/v1/passwordless-magic-link'],
    to: '/libraries/lock-android/lock-android-passwordless-with-magic-link'
  },
  {
    from: ['/libraries/lock-android/v2/keystore','/libraries/lock-android/keystore','/libraries/lock-android/android-development-keystores-hashes'],
    to: '/libraries/auth0-android/android-development-keystores-hashes'
  },
  {
    from: ['/libraries/auth0-android/user-management'],
    to: '/libraries/auth0-android/auth0-android-user-management'
  },
  {
    from: ['/libraries/auth0-spa-js'],
    to: '/libraries/auth0-single-page-app-sdk'
  },
  {
    from: ['/libraries/auth0-android/database-authentication'],
    to: '/libraries/auth0-android/auth0-android-database-authentication'
  },
  {
    from: ['/libraries/auth0-spa-js/migrate-from-auth0js'],
    to: '/libraries/auth0-single-page-app-sdk/migrate-from-auth0-js-to-the-auth0-single-page-app-sdk'
  },
  {
    from: ['/libraries/auth0-swift/database-authentication'],
    to: '/libraries/auth0-swift/auth0-swift-database-connections'
  },
  {
    from: ['/libraries/auth0-swift/passwordless'],
    to: '/libraries/auth0-swift/auth0-swift-passwordless'
  },
  {
    from: ['/libraries/auth0-swift/save-and-refresh-jwt-tokens'],
    to: '/libraries/auth0-swift/auth0-swift-save-and-renew-tokens'
  },
  {
    from: ['/libraries/auth0-swift/touchid-authentication'],
    to: '/libraries/auth0-swift/auth0-swift-touchid-faceid'
  },
  {
    from: ['/libraries/auth0-swift/user-management'],
    to: '/libraries/auth0-swift/auth0-swift-user-management'
  },
  {
    from: ['/libraries/auth0-php/authentication-api'],
    to: '/libraries/auth0-php/using-the-authentication-api-with-auth0-php'
  },
  {
    from: ['/libraries/auth0-php/basic-use'],
    to: '/libraries/auth0-php/auth0-php-basic-use'
  },
  {
    from: ['/libraries/auth0-php/jwt-validation'],
    to: '/libraries/auth0-php/validating-jwts-with-auth0-php'
  },
  {
    from: ['/libraries/auth0-php/management-api'],
    to: '/libraries/auth0-php/using-the-management-api-with-auth0-php'
  },
  {
    from: ['/libraries/auth0-php/troubleshooting'],
    to: '/libraries/auth0-php/troubleshoot-auth0-php-library'
  },



  /* Login */

  {
    from: ['/flows/login'],
    to: '/login'
  },
  {
    from: ['/login/embedded', '/flows/login/embedded', '/flows/login/embedded-login'],
    to: '/login/embedded-login'
  },
  {
    from: ['/cross-origin-authentication', '/flows/login/embedded-login/cross-origin-authentication'],
    to: '/login/embedded-login/cross-origin-authentication'
  },

  /* Logout */

  {
    from: ['/logout/guides/logout-applications'],
    to: '/logout/log-users-out-of-applications'
  },
  {
    from: ['/logout/guides/logout-auth0'],
    to: '/logout/log-users-out-of-auth0'
  },
  {
    from: ['/logout/guides/logout-idps'],
    to: '/logout/log-users-out-of-idps'
  },
  {
    from: ['/protocols/saml/saml-configuration/logout','/logout/guides/logout-saml-idps'],
    to: '/logout/log-users-out-of-saml-idps'
  },
  {
    from: ['/logout/guides/redirect-users-after-logout'],
    to: '/logout/redirect-users-after-logout'
  },

  /* Logs */

  {
    from: ['/logs/concepts/logs-admins-devs'],
    to: '/logs'
  },
  {
    from: ['/logs/export-log-events-with-log-streaming','/logs/streams'],
    to: '/monitor-auth0/streams'
  },
  {
    from: [
      '/logs/export-log-events-with-log-streaming/stream-log-events-to-slack',
      '/logs/streams/http-event-to-slack'
    ],
    to: '/monitor-auth0/streams/stream-log-events-to-slack'
  },
  {
    from: [
      '/logs/export-log-events-with-log-streaming/stream-logs-to-splunk',
      '/logs/streams/splunk',
      '/logs/streams/stream-logs-to-splunk',
      '/monitor-auth0/streams/stream-logs-to-splunk'
    ],
    to: 'https://marketplace.auth0.com/integrations/splunk-log-streaming'
  },
  {
    from: [
      '/logs/export-log-events-with-log-streaming/stream-http-event-logs',
      '/logs/streams/http-event',
      '/logs/streams/stream-http-event-logs'
    ],
    to: '/monitor-auth0/streams/custom-log-streams'
  },
  {
    from: [
      '/logs/export-log-events-with-log-streaming/stream-logs-to-amazon-eventbridge',
      '/logs/streams/aws-eventbridge',
      '/integrations/aws-eventbridge',
      '/logs/streams/amazon-eventbridge',
      '/logs/streams/stream-logs-to-amazon-eventbridge',
      '/monitor-auth0/streams/stream-logs-to-amazon-eventbridge'
    ],
    to: 'https://marketplace.auth0.com/integrations/amazon-log-streaming'
  },
  {
    from: [
      '/logs/export-log-events-with-log-streaming/stream-logs-to-azure-event-grid',
      '/logs/streams/azure-event-grid',
      '/logs/streams/stream-logs-to-azure-event-grid',
      '/monitor-auth0/streams/stream-logs-to-azure-event-grid'
    ],
    to: 'https://marketplace.auth0.com/integrations/azure-log-streaming'
  },
  {
    from: [
      '/logs/export-log-events-with-log-streaming/stream-logs-to-datadog',
      '/logs/streams/datadog',
      '/logs/streams/stream-logs-to-datadog',
      '/monitor-auth0/streams/stream-logs-to-datadog'
    ],
    to: 'https://marketplace.auth0.com/integrations/datadog-log-streaming'
  },
  {
    from: [
      '/logs/export-log-events-with-log-streaming/datadog-dashboard-templates',
      '/logs/streams/datadog-dashboard-templates'
    ],
    to: '/monitor-auth0/streams/datadog-dashboard-templates'
  },
  {
    from: ['/logs/personally-identifiable-information-pii-in-auth0-logs'],
    to: '/logs/pii-in-logs'
  },
  {
    from: ['/monitoring/guides/send-events-to-splunk','/monitoring/guides/send-events-to-keenio','/monitoring/guides/send-events-to-segmentio'],
    to: '/logs/export-log-events-with-rules'
  },
  {
    from: ['/logs/references/log-data-retention'],
    to: '/logs/log-data-retention'
  },
  {
    from: ['/logs/references/log-event-filters'],
    to: '/logs/log-event-filters'
  },
  {
    from: ['/logs/streams/event-filters'],
    to: '/monitor-auth0/streams/event-filters'
  },
  {
    from: ['/logs/references/log-event-data','/logs/references/log-events-data','/logs/references/log-event-type-codes'],
    to: '/logs/log-event-type-codes'
  },
  {
    from: ['/logs/references/query-syntax','/logs/query-syntax'],
    to: '/logs/log-search-query-syntax'
  },
  {
    from: ['/logs/guides/retrieve-logs-mgmt-api'],
    to: '/logs/retrieve-log-events-using-mgmt-api'
  },
  {
    from: ['/logs/guides/view-log-data-dashboard','/logs/view-log-events-in-the-dashboard'],
    to: '/logs/view-log-events'
  },
  {
    from: [
      '/logs/export-log-events-with-log-streaming/splunk-dashboard',
      '/logs/streams/splunk-dashboard'
    ],
    to: '/monitor-auth0/streams/splunk-dashboard'
  },
  {
    from: ['/logs/streams/stream-logs-to-sumo-logic'],
    to: '/monitor-auth0/streams/stream-logs-to-sumo-logic'
  },
  {
    from: ['/logs/streams/sumo-logic-dashboard'],
    to: '/monitor-auth0/streams/sumo-logic-dashboard'
  },

  /* MFA */

  {
    from: ['/multi-factor-authentication','/multi-factor-authentication2','/multifactor-authentication/custom-provider','/multifactor-authentication','/mfa-in-auth0','/multifactor-authentication/yubikey','/multifactor-authentication/guardian','/multifactor-authentication/guardian/user-guide','/multi-factor-authentication/yubikey'],
    to: '/mfa'
  },
  {
    from: ['/mfa/configure-webauthn-with-security-keys-for-mfa'],
    to: '/mfa/configure-webauthn-security-keys-for-mfa'
  },
  {
    from: ['/multifactor-authentication/api', '/multifactor-authentication/api/faq','/mfa/concepts/mfa-api'],
    to: '/mfa/mfa-api'
  },
  {
    from: ['/api-auth/tutorials/multifactor-resource-owner-password','/mfa/guides/mfa-api/authenticate','/mfa/guides/mfa-api/multifactor-resource-owner-password'],
    to: '/mfa/authenticate-with-ropg-and-mfa'
  },
  {
    from: ['/mfa/guides/mfa-api/manage','/multifactor-authentication/api/manage'],
    to: '/mfa/authenticate-with-ropg-and-mfa/manage-authenticator-factors-mfa-api'
  },
  {
    from: ['/mfa/guides/mfa-api/phone','/multifactor-authentication/api/oob','/mfa/guides/mfa-api/oob'],
    to: '/mfa/authenticate-with-ropg-and-mfa/enroll-challenge-sms-voice-authenticators'
  },
  {
    from: ['/mfa/guides/mfa-api/push'],
    to: '/mfa/authenticate-with-ropg-and-mfa/enroll-and-challenge-push-authenticators'
  },
  {
    from: ['/multifactor-authentication/api/otp','/mfa/guides/mfa-api/otp','/multifactor-authentication/google-authenticator'],
    to: '/mfa/authenticate-with-ropg-and-mfa/enroll-and-challenge-otp-authenticators'
  },
  {
    from: ['/multifactor-authentication/api/email','/mfa/guides/mfa-api/email','/multifactor-authentication/administrator/guardian-enrollment-email'],
    to: '/mfa/authenticate-with-ropg-and-mfa/enroll-and-challenge-email-authenticators'
  },
  {
    from: ['/multifactor-authentication/send-phone-message-hook-amazon-sns','/mfa/send-phone-message-hook-amazon-sns'],
    to: '/mfa/configure-amazon-sns-as-mfa-sms-provider'
  },
  {
    from: ['/multifactor-authentication/send-phone-message-hook-esendex','/mfa/send-phone-message-hook-esendex'],
    to: '/mfa/configure-esendex-as-mfa-sms-provider'
  },
  {
    from: ['/multifactor-authentication/send-phone-message-hook-infobip','/mfa/send-phone-message-hook-infobip'],
    to: '/mfa/configure-infobip-as-mfa-sms-provider'
  },
  {
    from: ['/multifactor-authentication/send-phone-message-hook-mitto','/mfa/send-phone-message-hook-mitto'],
    to: '/mfa/configure-mitto-as-mfa-sms-provider'
  },
  {
    from: ['/multifactor-authentication/send-phone-message-hook-telesign','/mfa/send-phone-message-hook-telesign'],
    to: '/mfa/configure-telesign-as-mfa-sms-provider'
  },
  {
    from: ['/multifactor-authentication/send-phone-message-hook-twilio','/mfa/send-phone-message-hook-twilio'],
    to: '/mfa/configure-twilio-as-mfa-sms-provider'
  },
  {
    from: ['/multifactor-authentication/send-phone-message-hook-vonage','/mfa/send-phone-message-hook-vonage'],
    to: '/mfa/configure-vonage-as-mfa-sms-provider'
  },
  {
    from: ['/multifactor-authentication/factors','/mfa/concepts/mfa-factors'],
    to: '/mfa/mfa-factors'
  },
  {
    from: ['/multifactor-authentication/factors/duo','/multifactor-authentication/duo','/multifactor-authentication/duo/admin-guide','/mfa/guides/configure-cisco-duo','/multifactor-authentication/duo/dev-guide','/multifactor-authentication/duo/user-guide'],
    to: '/mfa/configure-cisco-duo-for-mfa'
  },
  {
    from: ['/multifactor-authentication/factors/otp','/mfa/guides/configure-otp'],
    to: '/mfa/configure-otp-notifications-for-mfa'
  },
  {
    from: ['/mfa/guides/configure-email-universal-login','/multifactor-authentication/factors/email','/mfa/guides/configure-email'],
    to: '/mfa/configure-email-notifications-for-mfa'
  },
  {
    from: ['/multifactor-authentication/developer/sns-configuration','/multifactor-authentication/factors/push','/mfa/guides/configure-push','/multifactor-authentication/administrator/push-notifications'],
    to: '/mfa/configure-push-notifications-for-mfa'
  },
  {
    from: ['/multifactor-authentication/administrator/twilio-configuration','/multifactor-authentication/administrator/sms-notifications','/multifactor-authentication/twilio-configuration','/multifactor-authentication/factors/sms','/mfa/guides/configure-sms','/mfa/guides/configure-phone'],
    to: '/mfa/configure-sms-voice-notifications-mfa'
  },
  {
    from: ['/multifactor-authentication/administrator/sms-templates','/mfa/guides/guardian/customize-sms-messages','/multifactor-authentication/sms-templates','/mfa/guides/customize-phone-messages'],
    to: '/mfa/customize-sms-or-voice-messages'
  },
  {
    from: ['/multifactor-authentication/google-auth/admin-guide','/multifactor-authentication/google-auth/user-guide','/multifactor-authentication/troubleshooting','/mfa/references/troubleshoot-mfa','/mfa/references/troubleshooting'],
    to: '/mfa/troubleshoot-mfa-issues'
  },
  {
    from: ['/multifactor-authentication/developer/step-up-authentication','/step-up-authentication','/tutorials/step-up-authentication','/tutorials/setup-up-authentication','/multifactor-authentication/step-up-authentication','/mfa/concepts/step-up-authentication','/multifactor-authentication/developer/step-up-with-acr'],
    to: '/mfa/step-up-authentication'
  },
  {
    from: ['/multifactor-authentication/api/challenges','/multifactor-authentication/developer/step-up-authentication/step-up-for-apis','/multifactor-authentication/step-up-authentication/step-up-for-apis','/mfa/guides/configure-step-up-apis'],
    to: '/mfa/step-up-authentication/configure-step-up-authentication-for-apis'
  },
  {
    from: ['/multifactor-authentication/developer/step-up-authentication/step-up-for-web-apps','/multifactor-authentication/step-up-authentication/step-up-for-web-apps','/mfa/guides/configure-step-up-web-apps'],
    to: '/mfa/step-up-authentication/configure-step-up-authentication-for-web-apps'
  },
  {
    from: ['/multifactor-authentication/reset-user','/multifactor-authentication/administrator/reset-user','/mfa/guides/reset-user-mfa','/multifactor-authentication/administrator/disabling-mfa'],
    to: '/mfa/reset-user-mfa'
  },
  {
    from: ['/mfa/concepts/guardian','/multifactor-authentication/guardian/dev-guide','/multifactor-authentication/guardian/admin-guide'],
    to: '/mfa/auth0-guardian'
  },
  {
    from: ['/multifactor-authentication/developer/custom-enrollment-ticket','/mfa/guides/guardian/create-enrollment-ticket'],
    to: '/mfa/auth0-guardian/create-custom-enrollment-tickets'
  },
  {
    from: ['/multifactor-authentication/developer/libraries/ios','/mfa/guides/guardian/guardian-ios-sdk','/mfa/guides/guardian/configure-guardian-ios'],
    to: '/mfa/auth0-guardian/guardian-for-ios-sdk'
  },
  {
    from: ['/multifactor-authentication/developer/libraries/android','/mfa/guides/guardian/guardian-android-sdk'],
    to: '/mfa/auth0-guardian/guardian-for-android-sdk'
  },
  {
    from: ['/mfa/guides/guardian/install-guardian-sdk'],
    to: '/mfa/auth0-guardian/install-guardian-sdk'
  },
  {
    from: ['/mfa/references/guardian-error-code-reference'],
    to: '/mfa/auth0-guardian/guardian-error-code-reference'
  },
  {
    from: ['/mfa/guides/import-user-mfa'],
    to: '/mfa/import-user-mfa-authenticator-enrollments'
  },
  {
    from: ['/mfa/concepts/mfa-developer-resources','/multifactor-authentication/developer','/mfa/concepts/developer-resources'],
    to: '/mfa/mfa-developer-resources'
  },
  {
    from: ['/mfa/guides/enable-mfa'],
    to: '/mfa/enable-mfa'
  },
  {
    from: ['/multifactor-authentication/custom','/mfa/guides/customize-mfa-universal-login','/multifactor-authentication/google-auth/dev-guide'],
    to: '/mfa/customize-mfa-user-pages'
  },
  {
    from: ['/mfa/guides/mfa-api/recovery-code'],
    to: '/mfa/authenticate-with-ropg-and-mfa/manage-authenticator-factors-mfa-api/challenge-with-recovery-codes'
  },
  {
    from: ['/mfa/references/language-dictionary'],
    to: '/mfa/customize-mfa-user-pages/mfa-theme-language-dictionary'
  },
  {
    from: ['/mfa/references/mfa-widget-reference'],
    to: '/mfa/customize-mfa-user-pages/mfa-widget-theme-options'
  },


  /* Monitoring */

  {
    from: ['/monitoring','/tutorials/how-to-monitor-auth0','/monitoring/how-to-monitor-auth0'],
    to: '/monitor-auth0'
  },
  {
    from: ['/monitoring/guides/check-external-services'],
    to: '/monitor-auth0/check-external-services-status'
  },
  {
    from: ['/monitoring/guides/check-status'],
    to: '/monitor-auth0/check-auth0-status'
  },
  {
    from: ['/monitoring/guides/monitor-applications'],
    to: '/monitor-auth0/monitor-applications'
  },
  {
    from: ['/monitoring/guides/monitor-using-SCOM'],
    to: '/monitor-auth0/monitor-using-scom'
  },


  /* Policies */

  {
    from: ['/policies/billing'],
    to: '/policies/billing-policy'
  },
  {
    from: ['/policies/endpoints','/security/public-cloud-service-endpoints'],
    to: '/policies/public-cloud-service-endpoints'
  },
  {
    from: ['/policies/dashboard-authentication','/policies/restore-deleted-tenant','/policies/unsupported-requests'],
    to: '/policies'
  },
  {
    from: ['/policies/data-export','/policies/data-transfer'],
    to: '/policies/data-export-and-transfer-policy'
  },
  {
    from: ['/policies/entity-limits','/policies/global-limit'],
    to: '/policies/entity-limit-policy'
  },
  {
    from: ['/policies/load-testing'],
    to: '/policies/load-testing-policy'
  },
  {
    from: [
      '/rate-limits', 
      '/policies/rate-limit', 
      '/policies/rate-limits',
      '/policies/legacy-rate-limits'
    ],
    to: '/policies/rate-limit-policy'
  },
  {
    from: [
      '/policies/rate-limit-policy/authentication-api-endpoint-rate-limits',
      '/policies/rate-limits-auth-api',
      '/policies/rate-limits-api'
    ],
    to: '/policies/authentication-api-endpoint-rate-limits'
  },
  {
    from: [
      '/policies/rate-limit-policy/mgmt-api-endpoint-rate-limits-before-19-may-2020',
      '/policies/rate-limit-policy/management-api-endpoint-rate-limits',
      '/policies/rate-limits-mgmt-api'
    ],
    to: '/policies/management-api-endpoint-rate-limits'
  },
  {
    from: ['/policies/penetration-testing'],
    to: '/policies/penetration-testing-policy'
  },
  {
    from: ['/policies/rate-limit-policy/database-connections-rate-limits','/connections/database/rate-limits'],
    to: '/policies/database-connections-rate-limits'
  },


  /* Product-Lifecycle */
  {
    from: '/lifecycle',
    to: '/product-lifecycle'
  },
  {
    from: ['/product-lifecycle/deprecation-eol'],
    to: '/product-lifecycle/migration-process'
  },
  {
    from: ['/product-lifecycle/migrations','/migrations'],
    to: '/product-lifecycle/deprecations-and-migrations'
  },
  {
    from: ['/migrations/guides/account-linking','/users/guides/link-user-accounts-auth-api'],
    to: '/product-lifecycle/deprecations-and-migrations/link-user-accounts-with-access-tokens-migration'
  },
  {
    from: ['/migrations/guides/calling-api-with-idtokens'],
    to: '/product-lifecycle/deprecations-and-migrations/migrate-to-calling-api-with-access-tokens'
  },
  {
    from: ['/guides/login/migration-embedded-universal','/guides/login/migration-embedded-centralized','/guides/login/migrating-lock-v10-webapp','/guides/login/migrating-lock-v9-spa','/guides/login/migrating-lock-v9-spa-popup','/guides/login/migrating-lock-v9-webapp','/guides/login/migrating-lock-v10-spa','/guides/login/migrating-lock-v8','/guides/login/migration-sso'],
    to: '/product-lifecycle/deprecations-and-migrations/migrate-from-embedded-login-to-universal-login'
  },
  {
    from: ['/guides/migration-legacy-flows'],
    to: '/product-lifecycle/deprecations-and-migrations/migrate-from-legacy-auth-flows'
  },
  {
    from: ['/migrations/guides/clickjacking-protection'],
    to: '/product-lifecycle/deprecations-and-migrations/clickjacking-protection-for-universal-login'
  },
  {
    from: ['/migrations/guides/extensibility-node12'],
    to: '/product-lifecycle/deprecations-and-migrations/migrate-to-nodejs-12'
  },
  {
    from: ['/migrations/guides/facebook-graph-api-deprecation'],
    to: '/product-lifecycle/deprecations-and-migrations/facebook-graph-api-changes'
  },
  {
    from: ['/migrations/guides/facebook-social-context'],
    to: '/product-lifecycle/deprecations-and-migrations/facebook-social-context-field-deprecation'
  },
  {
    from: ['/migrations/guides/google_cloud_messaging'],
    to: '/product-lifecycle/deprecations-and-migrations/google-firebase-migration'
  },
  {
    from: ['/migrations/guides/instagram-deprecation'],
    to: '/product-lifecycle/deprecations-and-migrations/instagram-connection-deprecation'
  },
  {
    from: [
      '/product-lifecycle/deprecations-and-migrations/migrate-to-management-api-v2',
      '/api/management-api-v1-deprecated',
      '/api/management-api-changes-v1-to-v2',
      '/migrations/guides/management-api-v1-v2',
      '/api/management/v1/use-cases',
      '/api/v1'
    ],
    to: '/product-lifecycle/deprecations-and-migrations/past-migrations'
  },
  {
    from: ['/migrations/guides/migration-oauthro-oauthtoken'],
    to: '/product-lifecycle/deprecations-and-migrations/migration-oauthro-oauthtoken'
  },
  {
    from: ['/migrations/guides/migration-oauthro-oauthtoken-pwdless'],
    to: '/product-lifecycle/deprecations-and-migrations/resource-owner-passwordless-credentials-exchange'
  },
  {
<<<<<<< HEAD
    from: ['/migrations/guides/passwordless-start'],
    to: '/product-lifecycle/deprecations-and-migrations/migrate-to-passwordless'
=======
    from: [
      '/protocols/saml/saml-configuration/special-configuration-scenarios',
      '/protocols/saml-protocol/saml-configuration-options/special-saml-configuration-scenarios'
    ], 
    to: '/protocols/saml-protocol/special-saml-configuration-scenarios'
>>>>>>> 2e5a50c1
  },
  {
    from: ['/migrations/guides/unpaginated-requests'],
    to: '/product-lifecycle/deprecations-and-migrations/migrate-to-paginated-queries'
  },
  {
    from: ['/migrations/guides/yahoo-userinfo-updates'],
    to: '/product-lifecycle/deprecations-and-migrations/yahoo-api-changes'
  },
  {
    from: ['/migrations/past-migrations'],
    to: '/product-lifecycle/deprecations-and-migrations/past-migrations'
  },
  {
    from: ['/logs/guides/migrate-logs-v2-v3'],
    to: '/product-lifecycle/deprecations-and-migrations/migrate-to-tenant-log-search-v3'
  },
  {
    from: ['/deprecations-and-migrations/migrate-tenant-member-roles'],
    to: '/product-lifecycle/deprecations-and-migrations/migrate-tenant-member-roles'
  },


  /* Professional Services */

  {
    from: ['/services','/auth0-professional-services','/services/auth0-advanced','/services/auth0-introduction','/services/discover-and-design','/services/maintain-and-improve'],
    to: '/professional-services'
  },
  {
    from: ['/services/architectural-design','/professional-services/architectural-design-services','/professional-services/solution-design-services','/services/solution-design'],
    to: '/professional-services/discover-design'
  },
  {
    from: ['/professional-services/custom-implementation-services','/services/custom-implementation','/services/implement'],
    to: '/professional-services/implement'
  },
  {
    from: ['/services/performance-scalability','/professional-services/performance-and-scalability-services','/professional-services/advisory-sessions','/services/scenario-guidance','/services/code-review','/services/pair-programming'],
    to: '/professional-services/maintain-improve'
  },
  {
    from: ['/services/packages'],
    to: '/professional-services/packages'
  },


  /* Protocols */

  {
    from: ['/tutorials/openid-connect-discovery','/protocols/oidc/openid-connect-discovery','/oidc-rs256-owin'],
    to: '/protocols/configure-applications-with-oidc-discovery'
  },
  {
    from: ['/protocols/oidc/identity-providers/okta','/protocols/configure-okta-as-oidc-identity-provider'],
    to: '/protocols/configure-okta-as-oauth2-identity-provider'
  },
  {
    from: ['/integrations/configure-wsfed-application','/tutorials/configure-wsfed-application'],
    to: '/protocols/configure-ws-fed-applications'
  },
  {
    from: ['/protocols/oauth2/oauth-state','/protocols/oauth-state','/protocols/oauth2/mitigate-csrf-attacks'],
    to: '/protocols/state-parameters'
  },
  {
    from: ['/protocols/oauth2'],
    to: '/protocols/protocol-oauth2'
  },
  {
    from: ['/protocols/oidc','/api-auth/intro','/api-auth/tutorials/adoption'],
    to: '/protocols/openid-connect-protocol'
  },
  {
    from: ['/protocols/ws-fed','/tutorials/wsfed-web-app','/wsfedwebapp-tutorial'],
    to: '/protocols/ws-fed-protocol'
  },
  {
    from: ['/protocols/ldap'],
    to: '/protocols/ldap-protocol'
  },

  /* Rules */

  {
    from: ['/rules/current', '/rules/current/csharp', '/rules/guides/csharp', '/rules/legacy', '/rules/references/legacy','/rules/references/modules','/rule'],
    to: '/rules'
  },
  {
    from: ['/rules/guides/automatically-generate-leads-in-shopify','/rules/guides/automatically-generate-leads-shopify'],
    to: '/rules/automatically-generate-leads-in-shopify'
  },
  {
    from: ['/rules/guides/cache-resources','/rules/cache-expensive-resources-in-rules'],
    to: '/rules/cache-resources'
  },
  {
    from: ['/rules/guides/configuration'],
    to: '/rules/configuration'
  },
  {
    from: ['/dashboard/guides/rules/configure-variables'],
    to: '/rules/configure-global-variables-for-rules'
  },
  {
    from: ['/rules/current/context', '/rules/context', '/rules/references/context-object','/rules/context-prop-authentication'],
    to: '/rules/context-object'
  },
  {
    from: ['/api/management/guides/rules/create-rules', '/dashboard/guides/rules/create-rules','/rules/guides/create'],
    to: '/rules/create-rules'
  },
  {
    from: ['/rules/guides/debug'],
    to: '/rules/debug-rules'
  },
  {
    from: ['/rules/references/samples'],
    to: '/rules/examples'
  },
  {
    from: '/rules/guides/integrate-user-id-verification',
    to: '/rules/integrate-user-id-verification'
  },
  {
    from: '/rules/guides/integrate-efm-solutions',
    to: '/rules/integrate-efm-solutions'
  },
  {
    from: '/rules/guides/integrate-erfm-solutions',
    to: '/rules/integrate-erfm-solutions'
  },
  {
    from: '/rules/guides/integrate-hubspot',
    to: '/rules/integrate-hubspot'
  },
  {
    from: '/rules/guides/integrate-maxmind',
    to: '/rules/integrate-maxmind'
  },
  {
    from: '/rules/guides/integrate-mixpanel',
    to: '/rules/integrate-mixpanel'
  },
  {
    from: '/rules/guides/integrate-salesforce',
    to: '/rules/integrate-salesforce'
  },
  {
    from: ['/rules/current/redirect', '/rules/redirect', '/rules/guides/redirect'],
      to: '/rules/redirect-users'
  },
  {
    from: ['/rules/references/use-cases'],
    to: '/rules/use-cases'
  },
  {
    from: ['/rules/current/management-api', '/rules/guides/management-api'],
    to: '/rules/use-management-api'
  },
  {
    from: ['/rules/references/user-object'],
    to: '/rules/user-object-in-rules'
  },
  {
    from: [
      '/monitoring/guides/track-leads-salesforce',
      '/tutorials/tracking-new-leads-in-salesforce-and-raplead',
      '/scenarios-rapleaf-salesforce',
      '/scenarios/rapleaf-salesforce',
      '/monitor-auth0/track-new-leads-in-salesforce'
    ],
    to: '/rules/use-cases/track-new-leads-in-salesforce'
  },
  {
    from: [
      '/monitoring/guides/track-signups-salesforce',
      '/tutorials/track-signups-enrich-user-profile-generate-leads',
      '/scenarios-mixpanel-fullcontact-salesforce',
      '/scenarios/mixpanel-fullcontact-salesforce',
      '/monitor-auth0/track-new-sign-ups-in-salesforce'
    ],
    to: '/rules/use-cases/track-new-sign-ups-in-salesforce'
  },


  /* Scopes */

  {
    from: ['/scopes/current','/scopes/legacy','/scopes/preview'],
    to: '/scopes'
  },
  {
    from: ['/scopes/current/api-scopes'],
    to: '/scopes/api-scopes'
  },
  {
    from: ['/scopes/current/guides/customize-consent-prompt'],
    to: '/scopes/customize-consent-prompts'
  },
  {
    from: ['/scopes/current/oidc-scopes','/api-auth/tutorials/adoption/scope-custom-claims','/scopes/oidc-scopes'],
    to: '/scopes/openid-connect-scopes'
  },
  {
    from: ['/scopes/current/sample-use-cases'],
    to: '/scopes/sample-use-cases-scopes-and-claims'
  },

  /* Security */

  {
    from: ['/security/general-security-tips'],
    to: '/security/tips'
  },
  {
    from: [
      '/security/blacklist-user-attributes',
      '/security/blacklisting-attributes',
      '/tutorials/blacklisting-attributes',
      '/blacklist-attributes',
      '/security/denylist-user-attributes'
    ],
    to: '/security/data-security/denylist'
  },
  {
    from: [
      '/security/whitelist-ip-addresses',
      '/guides/ip-whitelist',
      '/security/allowlist-ip-addresses'
    ],
    to: '/security/data-security/allowlist'
  },
  {
    from: [
      '/users/normalized/auth0/store-user-data',
      '/users/store-user-data',
      '/users/references/user-data-storage-scenario',
      '/users/user-data-storage-scenario',
      '/best-practices/user-data-storage-best-practices',
      '/users/references/user-data-storage-best-practices',
      '/users/user-data-storage',
      '/user-profile/user-data-storage'
    ],
    to: '/security/data-security/user-data-storage'
  },
  {
    from: [
      '/tokens/concepts/token-storage',
      '/videos/session-and-cookies',
      '/security/store-tokens',
      '/tokens/guides/store-tokens',
      '/tokens/token-storage'
    ],
    to: '/security/data-security/token-storage'
  },
  {
    from: ['/security/common-threats','/security/prevent-common-cybersecurity-threats'],
    to: '/security/prevent-threats'
  },

  /* Security Bulletins */

  {
    from: ['/security/bulletins'],
    to: '/security/security-bulletins'
  },
  {
    from: ['/security/bulletins/cve-2020-15259','/security/cve-2020-15259'],
    to: '/security/security-bulletins/cve-2020-15259'
  },
  {
    from: ['/security/bulletin/cve-2020-15240', '/security/cve-2020-15240'],
    to: '/security/security-bulletins/cve-2020-15240'
  },
  {
    from: ['/security/bulletins/cve-2020-15125','/security/cve-2020-15125'],
    to: '/security/security-bulletins/cve-2020-15125'
  },
  {
    from: ['/security/bulletins/cve-2020-15084','/security/cve-2020-15084'],
    to: '/security/security-bulletins/cve-2020-15084'
  },
  {
    from: ['/security/bulletins/2020-03-31_wpauth0','/security/2020-03-31-wpauth0'],
    to: '/security/security-bulletins/2020-03-31-wpauth0'
  },
  {
    from: ['/security/bulletins/cve-2020-5263','/security/cve-2020-5263'],
    to: '/security/security-bulletins/cve-2020-5263'
  },
  {
    from: ['/security/bulletins/2019-01-10_rules','/security/2019-01-10-rules'],
    to: '/security/security-bulletins/2019-01-10-rules'
  },
  {
    from: ['/security/bulletins/2019-09-05_scopes','/security/2019-09-05-scopes'],
    to: '/security/security-bulletins/2019-09-05-scopes'
  },
  {
    from: ['/security/bulletins/cve-2019-20174','/security/cve-2019-20174'],
    to: '/security/security-bulletins/cve-2019-20174'
  },
  {
    from: ['/security/bulletins/cve-2019-20173','/security/cve-2019-20173'],
    to: '/security/security-bulletins/cve-2019-20173'
  },
  {
    from: ['/security/bulletins/cve-2019-16929','/security/cve-2019-16929'],
    to: '/security/security-bulletins/cve-2019-16929'
  },
  {
    from: ['/security/bulletins/cve-2019-13483','/security/cve-2019-13483'],
    to: '/security/security-bulletins/cve-2019-13483'
  },
  {
    from: ['/security/bulletins/cve-2019-7644','/security/cve-2019-7644'],
    to: '/security/security-bulletins/cve-2019-7644'
  },
  {
    from: ['/security/bulletins/cve-2018-15121','/security/cve-2018-15121'],
    to: '/security/security-bulletins/cve-2018-15121'
  },
  {
    from: ['/security/bulletins/cve-2018-11537','/security/cve-2018-11537'],
    to: '/security/security-bulletins/cve-2018-11537'
  },
  {
    from: ['/security/bulletins/cve-2018-7307','/security/cve-2018-7307'],
    to: '/security/security-bulletins/cve-2018-7307'
  },
  {
    from: ['/security/bulletins/cve-2018-6874','/security/cve-2018-6874'],
    to: '/security/security-bulletins/cve-2018-6874'
  },
  {
    from: ['/security/bulletins/cve-2018-6873','/security/cve-2018-6873'],
    to: '/security/security-bulletins/cve-2018-6873'
  },
  {
    from: ['/security/bulletins/cve-2017-16897','/security/cve-2017-16897'],
    to: '/security/security-bulletins/cve-2017-16897'
  },
  {
    from: ['/security/bulletins/cve-2017-17068','/security/cve-2017-17068'],
    to: '/security/security-bulletins/cve-2017-17068'
  },

  /* Sessions */

  {
    from: ['/sessions-and-cookies', '/sessions/concepts/session', '/sessions/concepts/session-lifetime','/sessions/references/sample-use-cases-sessions', '/sessions-and-cookies/session-use-cases'],
    to: '/sessions'
  },
  {
    from: ['/sessions/concepts/session-layers'],
    to: '/sessions/session-layers'
  },
  {
    from: ['/get-started/dashboard/configure-session-lifetime-settings','/dashboard/guides/tenants/configure-session-lifetime-settings','/api/management/guides/tenants/configure-session-lifetime-settings','/sso/current/configure-session-lifetime-limits'],
    to: '/sessions/configure-session-lifetime-settings'
  },
  {
    from: ['/sessions/concepts/cookie-attributes', '/sessions-and-cookies/samesite-cookie-attribute-changes'],
    to: '/sessions/cookies/samesite-cookie-attribute-changes'
  },
  {
    from: ['/sessions/references/example-short-lived-session-mgmt', '/sessions-and-cookies/manage-multi-site-short-long-lived-sessions'],
    to: '/sessions/manage-multi-site-sessions'
  },
  {
    from: ['/sessions/concepts/cookies', '/sessions-and-cookies/cookies'],
    to: '/sessions/cookies'
  },
  {
    from: [
      '/sessions/spa-authenticate-with-cookies',
      '/login/spa/authenticate-with-cookies',
      '/sessions-and-cookies/spa-authenticate-with-cookies'
    ],
    to: '/sessions/cookies/spa-authenticate-with-cookies'
  },

  /* Support */

  {
    from: ['/policies/requests','/premium-support'],
    to: '/support'
  },
  {
    from: ['/sla', '/support/sla','/support/sld'],
    to: '/support/services-level-descriptions'
  },
  {
    from: ['/support/subscription'],
    to: '/support/manage-subscriptions'
  },
  {
    from: ['/tutorials/removing-auth0-exporting-data','/support/removing-auth0-exporting-data','/moving-out'],
    to: '/support/export-data'
  },
  {
    from: ['/support/cancel-paid-subscriptions','/tutorials/cancel-paid-subscriptions','/cancel-paid-subscriptions'],
    to: '/support/downgrade-or-cancel-subscriptions'
  },
  {
    from: ['/support/how-auth0-versions-software','/tutorials/how-auth0-versions-software','/versioning'],
    to: '/support/versioning-strategy'
  },
  {
    from: ['/support/matrix'],
    to: '/support/product-support-matrix'
  },
  {
    from: ['/support/reset-account-password','/tutorials/reset-account-password'],
    to: '/support/reset-account-passwords'
  },
  {
    from: ['/support/tickets'],
    to: '/support/open-and-manage-support-tickets'
  },
  {
    from: ['/support/delete-reset-tenant','/tutorials/delete-reset-tenant'],
    to: '/support/delete-or-reset-tenant'
  },

  /* Tokens */

  {
    from: ['/security/token-exp','/token','/tokens/concepts','/tokens/guides'],
    to: '/tokens'
  },
  {
    from: ['/api-auth/tutorials/adoption/api-tokens','/tokens/concepts/access-tokens','/tokens/concepts/access-token','/tokens/overview-access-tokens','/tokens/access-token','/tokens/access_token','/api-auth/why-use-access-tokens-to-secure-apis','/api-auth/asking-for-access-tokens'],
    to: '/tokens/access-tokens'
  },
  {
    from: ['/tokens/guides/get-access-tokens','/tokens/get-access-tokens', '/tokens/guides/access-token/get-access-tokens'],
    to: '/tokens/access-tokens/get-access-tokens'
  },
  {
    from: ['/tokens/guides/use-access-tokens','/tokens/use-access-tokens', '/tokens/guides/access-token/use-access-tokens'],
    to: '/tokens/access-tokens/use-access-tokens'
  },
  {
    from: ['/tokens/guides/validate-access-tokens', '/api-auth/tutorials/verify-access-token', '/tokens/guides/access-token/validate-access-token'],
    to: '/tokens/access-tokens/validate-access-tokens'
  },
  {
    from: ['/tokens/guides/create-namespaced-custom-claims','/tokens/concepts/claims-namespacing'],
    to: '/tokens/create-namespaced-custom-claims'
  },
  {
    from: ['/tokens/concepts/idp-access-tokens', '/tokens/overview-idp-access-tokens','/tokens/idp'],
    to: '/tokens/identity-provider-access-tokens'
  },
  {
    from: ['/tokens/overview-id-tokens','/tokens/id-token', '/tokens/concepts/id-tokens','/tokens/id_token'],
    to: '/tokens/id-tokens'
  },
  {
    from: ['/tokens/guides/id-token/get-id-tokens', '/tokens/guides/get-id-tokens'],
    to: '/tokens/id-tokens/get-id-tokens'
  },
  {
    from: ['/tokens/references/id-token-structure'],
    to: '/tokens/id-tokens/id-token-structure'
  },
  {
    from: ['/tokens/guides/validate-id-token','/tokens/guides/validate-id-tokens','/tokens/guides/id-token/validate-id-token'],
    to: '/tokens/id-tokens/validate-id-tokens'
  },
  {
    from: ['/tokens/concepts/jwts', '/tokens/concepts/why-use-jwt','/tokens/jwt','/jwt'],
    to: '/tokens/json-web-tokens'
  },
  {
    from: ['/tokens/jwks', '/jwks','/tokens/concepts/jwks'],
    to: '/tokens/json-web-tokens/json-web-key-sets'
  },
  {
    from: ['/tokens/references/jwks-properties', '/tokens/reference/jwt/jwks-properties'],
    to: '/tokens/json-web-tokens/json-web-key-set-properties'
  },
  {
    from: ['/tokens/guides/locate-jwks', '/tokens/guides/jwt/verify-jwt-signature-using-jwks', '/tokens/guides/jwt/use-jwks'],
    to: '/tokens/json-web-tokens/json-web-key-sets/locate-json-web-key-sets'
  },
  {
    from: ['/tokens/jwt-claims', '/tokens/concepts/jwt-claims','/tokens/add-custom-claims','/scopes/current/custom-claims'],
    to: '/tokens/json-web-tokens/json-web-token-claims'
  },
  {
    from: ['/tokens/references/jwt-structure','/tokens/reference/jwt/jwt-structure'],
    to: '/tokens/json-web-tokens/json-web-token-structure'
  },
  {
    from: ['/tokens/guides/validate-jwts', '/tokens/guides/jwt/parse-validate-jwt-programmatically', '/tokens/guides/jwt/validate-jwt'],
    to: '/tokens/json-web-tokens/validate-json-web-tokens'
  },
  {
    from: ['/api-auth/tutorials/adoption/refresh-tokens','/refresh-token','/tokens/refresh_token','/tokens/refresh-token','/tokens/refresh-token/legacy','/tokens/refresh-token/current','/tokens/concepts/refresh-tokens','/tokens/access-tokens/refresh-tokens','/tokens/preview/refresh-token'],
    to: '/tokens/refresh-tokens'
  },
  {
    from: ['/tokens/guides/configure-refresh-token-rotation'],
    to: '/tokens/refresh-tokens/configure-refresh-token-rotation'
  },
  {
    from: ['/tokens/guides/disable-refresh-token-rotation','/tokens/access-tokens/refresh-tokens/disable-refresh-token-rotation'],
    to: '/tokens/refresh-tokens/disable-refresh-token-rotation'
  },
  {
    from: ['/tokens/guides/get-refresh-tokens'],
    to: '/tokens/refresh-tokens/get-refresh-tokens'
  },
  {
    from: ['/tokens/concepts/refresh-token-rotation','/tokens/access-tokens/refresh-tokens/refresh-token-rotation'],
    to: '/tokens/refresh-tokens/refresh-token-rotation'
  },
  {
    from: ['/tokens/guides/use-refresh-token-rotation', '/tokens/refresh-token-rotation/use-refresh-token-rotation'],
    to: '/tokens/refresh-tokens/refresh-token-rotation/use-refresh-token-rotation'
  },
  {
    from: ['/tokens/guides/revoke-refresh-tokens'],
    to: '/tokens/refresh-tokens/revoke-refresh-tokens'
  },
  {
    from: ['/tokens/guides/use-refresh-tokens'],
    to: '/tokens/refresh-tokens/use-refresh-tokens'
  },
  {
    from: ['/tokens/guides/revoke-tokens'],
    to: '/tokens/revoke-tokens'
  },
  {
    from: ['/applications/concepts/signing-algorithms','/tokens/concepts/signing-algorithms'],
    to: '/tokens/signing-algorithms'
  },
  {
    from: ['/api-auth/tutorials/adoption/delegation','/tokens/delegation','/tokens/concepts/delegation-tokens'],
    to: '/tokens/delegation-tokens'
  },
  {
    from: ['/api/management/v2/get-access-tokens-for-production'],
    to: '/tokens/management-api-access-tokens/get-management-api-access-tokens-for-production'
  },
  {
    from: ['/api/management/v2/get-access-tokens-for-spas'],
    to: '/tokens/management-api-access-tokens/get-management-api-tokens-for-single-page-applications'
  },
  {
    from: ['/api/management/v2/get-access-tokens-for-test'],
    to: '/tokens/management-api-access-tokens/get-management-api-access-tokens-for-testing'
  },
  {
    from: ['/api/management/v2/tokens','/tokens/apiv2', '/api/v2/tokens', '/api/management/v2/concepts/tokens'],
    to: '/tokens/management-api-access-tokens'
  },
  {
    from: ['/api/management/v2/tokens-flows'],
    to: '/tokens/management-api-access-tokens/changes-in-auth0-management-apiv2-tokens'
  },
  {
    from: ['/dashboard/guides/apis/update-token-lifetime'],
    to: '/tokens/access-tokens/update-access-token-lifetime'
  },
  {
    from: ['/dashboard/guides/applications/update-token-lifetime'],
    to: '/tokens/id-tokens/update-id-token-lifetime'
  },
  {
    from: ['/api/management/v2/create-m2m-app', '/tokens/management-api-access-tokens/create-and-authorize-a-machine-to-machine-application'],
    to: '/config/api-settings/create-m2m-app-test'
  },
  {
    from: ['/api/management/v2/faq-management-api-access-tokens', '/tokens/management-api-access-tokens/management-api-access-token-faqs'],
    to: '/tokens/management-api-access-tokens'
  },

  /* Troubleshoot */

  {
    from: ['/troubleshoot/basics'],
    to: '/troubleshoot'
  },
  {
    from: ['/troubleshoot/guides/check-error-messages', '/troubleshoot/check-error-messages'],
    to: '/troubleshoot/troubleshoot-basic/check-error-messages'
  },
  {
    from: [
      '/har',
      '/tutorials/troubleshooting-with-har-files',
      '/troubleshoot/har',
      '/support/troubleshooting-with-har-files',
      '/troubleshoot/guides/generate-har-files',
      '/troubleshoot/generate-and-analyze-har-files'
      ],
    to: '/troubleshoot/tools/generate-and-analyze-har-files'
  },
  {
    from: ['/troubleshoot/references/invalid-token','/troubleshoot/invalid-token-errors'],
    to: '/troubleshoot/troubleshoot-basic/invalid-token-errors'
  },
  {
    from: [
      '/troubleshoot/concepts/auth-issues',
      '/troubleshoot/troubleshoot-authentication-issues'
      ],
    to: '/troubleshoot/troubleshoot-authentication'
  },
  {
    from: [
      '/protocols/saml/saml-configuration/troubleshoot/auth0-as-idp',
      '/protocols/saml/saml-configuration/troubleshoot',
      '/protocols/saml/saml-configuration/troubleshoot/common-saml-errors',
      '/protocols/saml/saml-configuration/troubleshoot/auth0-as-sp',
      '/troubleshoot/troubleshoot-saml-configurations',
      '/protocols/saml-protocol/troubleshoot-saml-configurations'
      ],
    to: '/troubleshoot/troubleshoot-authentication/troubleshoot-saml-configurations'
  },
  {
    from: ['/troubleshoot/guides/check-api-calls', '/troubleshoot/troubleshoot-authentication-issues/check-api-calls'],
    to: '/troubleshoot/troubleshoot-authentication/check-api-calls'
  },
  {
    from: [
      '/errors/deprecation-errors',
      '/troubleshoot/guides/check-deprecation-errors',
      '/troubleshoot/troubleshoot-authentication-issues/check-deprecation-errors'],
    to: '/troubleshoot/troubleshoot-basic/check-deprecation-errors'
  },
  {
    from: ['/troubleshoot/guides/check-login-logout-issues', '/troubleshoot/troubleshoot-authentication-issues/check-login-and-logout-issues'],
    to: '/troubleshoot/troubleshoot-authentication/check-login-and-logout-issues'
  },
  {
    from: ['/troubleshoot/guides/check-user-profiles', '/troubleshoot/troubleshoot-authentication-issues/check-user-profiles'],
    to: '/troubleshoot/troubleshoot-authentication/check-user-profiles'
  },
  {
    from: ['/troubleshoot/references/saml-errors', '/troubleshoot/troubleshoot-authentication-issues/saml-errors'],
    to: '/troubleshoot/troubleshoot-authentication/saml-errors'
  },
  {
    from: ['/troubleshoot/basic-troubleshooting','/troubleshoot/concepts/basics'],
    to: '/troubleshoot/troubleshoot-basic'
  },
  {
    from: ['/troubleshoot/basic-troubleshooting/verify-connections','/troubleshoot/guides/verify-connections'],
    to: '/troubleshoot/troubleshoot-basic/verify-connections'
  },
  {
    from: ['/troubleshoot/basic-troubleshooting/verify-domain','/troubleshoot/guides/verify-domain'],
    to: '/troubleshoot/troubleshoot-basic/verify-domain'
  },
  {
    from: ['/troubleshoot/basic-troubleshooting/verify-platform','/troubleshoot/guides/verify-platform'],
    to: '/troubleshoot/troubleshoot-basic/verify-platform'
  },
  {
    from: ['/troubleshoot/concepts/integration-extensibility-issues'],
    to: '/troubleshoot/troubleshoot-integration-and-extensibility'
  },
  {
    from: ['/troubleshoot/self-change-password-errors','/troubleshoot/references/self_change_password'],
    to: '/troubleshoot/troubleshoot-authentication/self-change-password-errors'
  },
  {
    from: ['/troubleshoot/guides/verify-rules', '/troubleshoot/verify-rules'],
    to: '/troubleshoot/troubleshoot-basic/verify-rules'
  },
  {
    from: ['/authorization/concepts/troubleshooting', '/authorization/troubleshoot-role-based-access-control-and-authorization'],
    to: '/troubleshoot/troubleshoot-authentication/troubleshoot-rbac-authorization'
  },


  /* Tutorials */

  {
    from: ['/scenarios', '/tutorials'],
    to: '/'
  },

  /* Universal Login */

  {
    from: [
      '/hosted-pages/hosted-login-auth0js',
      '/hosted-pages/login/auth0js',
      '/hosted-pages/login/lock',
      '/hosted-pages/login/lock-passwordless',
      '/hosted-pages/hosted-login-auth0js/v7',
      '/hosted-pages/hosted-login-auth0js/v8',
      '/hosted-pages/login',
      '/hosted-pages',
      '/universal-login/customization-new',
      '/login_page'
    ],
    to: '/universal-login'
  },
  {
    from: ['/error-pages', '/error-pages/generic', '/hosted-pages/error-pages'],
    to: '/universal-login/error-pages'
  },
  {
    from: ['/error-pages/custom', '/hosted-pages/custom-error-pages'],
    to: '/universal-login/custom-error-pages'
  },
  {
    from: ['/universal-login/customization-classic','/universal-login/advanced-customization'],
    to: '/universal-login/classic-experience/customization-classic'
  },
  {
    from: ['/universal-login/classic'],
    to: '/universal-login/classic-experience'
  },
  {
    from: ['/universal-login/multifactor-authentication','/hosted-pages/guardian','/universal-login/guardian'],
    to: '/universal-login/classic-experience/mfa-classic-experience'
  },
  {
    from: ['/universal-login/new'],
    to: '/universal-login/new-experience'
  },
  {
    from: ['/universal-login/password-reset','/hosted-pages/password-reset'],
    to: '/universal-login/customize-password-reset-page'
  },
  {
    from: ['/universal-login/version-control','/hosted-pages/version-control'],
    to: '/universal-login/version-control-universal-login-pages'
  },
  {
    from: ['/dashboard/guides/universal-login/configure-login-page-passwordless','/dashboard/guides/connections/configure-passwordless-sms'],
    to: '/universal-login/configure-universal-login-with-passwordless'
  },
  {
    from: ['/universal-login/text-customization-prompts/common'],
    to: '/universal-login/prompt-common'
  },
  {
    from: ['/universal-login/text-customization-prompts/consent'],
    to: '/universal-login/prompt-consent'
  },
  {
    from: ['/universal-login/text-customization-prompts/device-flow'],
    to: '/universal-login/prompt-device-flow'
  },
  {
    from: ['/universal-login/text-customization-prompts/email-verification'],
    to: '/universal-login/prompt-email-verification'
  },
  {
    from: ['/universal-login/text-customization-prompts/login'],
    to: '/universal-login/prompt-login'
  },
  {
    from: ['/universal-login/text-customization-prompts/mfa'],
    to: '/universal-login/prompt-mfa'
  },
  {
    from: ['/universal-login/text-customization-prompts/mfa-email'],
    to: '/universal-login/prompt-mfa-email'
  },
  {
    from: ['/universal-login/text-customization-prompts/mfa-otp'],
    to: '/universal-login/prompt-mfa-otp'
  },
  {
    from: ['/universal-login/text-customization-prompts/mfa-push'],
    to: '/universal-login/prompt-mfa-push'
  },
  {
    from: ['/universal-login/text-customization-prompts/mfa-recovery-code'],
    to: '/universal-login/prompt-mfa-recovery-code'
  },
  {
    from: ['/universal-login/text-customization-prompts/mfa-sms'],
    to: '/universal-login/prompt-mfa-sms'
  },
  {
    from: ['/universal-login/text-customization-prompts/reset-password'],
    to: '/universal-login/prompt-reset-password'
  },
  {
    from: ['/universal-login/text-customization-prompts/signup'],
    to: '/universal-login/prompt-signup'
  },
  {
    from: ['/guides/login/universal-vs-embedded','/guides/login/centralized-vs-embedded'],
    to: '/universal-login/universal-vs-embedded-login'
  },
  {
    from: ['/universal-login/page-templates'],
    to: '/universal-login/new-experience/universal-login-page-templates'
  },
  {
    from: ['/libraries/when-to-use-lock'],
    to: '/universal-login/universal-login-page-customization'
  },
  {
    from: ['/universal-login/default-login-url','/hosted-pages/default-login-url'],
    to: '/universal-login/configure-default-login-routes'
  },
  {
    from: ['/universal-login/text-customization'],
    to: '/universal-login/new-experience/text-customization-new-universal-login'
  },




  /* Users */

  {
    from: ['/users/concepts/overview-users'],
    to: '/users'
  },
  {
    from: ['/users/guides/block-and-unblock-users'],
    to: '/users/block-and-unblock-users'
  },
  {
    from: ['/users/guides/delete-users'],
    to: '/users/delete-users'
  },
  {
    from: ['/dashboard/guides/users/unlink-user-devices'],
    to: '/users/unlink-devices-from-users'
  },
  {
    from: ['/user-profile/progressive-profiling','/users/concepts/overview-progressive-profiling','/users/guides/implement-progressive-profiling'],
    to: '/users/progressive-profiling'
  },
  {
    from: [
      '/users/concepts/overview-user-metadata',
      '/metadata',
      '/users/read-metadata',
      '/users/guides/read-metadata',
      '/users/guides/manage-user-metadata',
      '/users/manage-user-metadata'
    ],
    to: '/users/metadata'
  },
  {
    from: [
      '/users/references/metadata-field-name-rules',
      '/best-practices/metadata-best-practices'
    ],
    to: '/users/metadata/metadata-fields-data'
  },
  {
    from: [
      '/users/guides/update-metadata-properties-with-management-api',
      '/update-metadata-with-the-management-api',
      '/users/update-metadata-with-the-management-api',
      '/metadata/management-api',
      '/metadata/apiv2',
      '/metadata/apis',
      '/users/guides/set-metadata-properties-on-creation',
      '/users/set-metadata-properties-on-creation'
    ],
    to: '/users/metadata/manage-metadata-api'
  },
  {
    from: ['/metadata/lock'],
    to: '/users/metadata/manage-metadata-lock'
  },
  {
    from: [
      '/rules/current/metadata-in-rules',
      '/rules/guides/metadata',
      '/rules/metadata-in-rules',
      '/metadata-in-rules',
      '/metadata/rules',
      '/rules/metadata'
    ],
    to: '/users/metadata/manage-metadata-rules'
  },
  {
    from: ['/users/concepts/overview-user-migration'],
    to: '/users/import-and-export-users'
  },
  {
    from: ['/user-profile/normalized','/user-profile/normalized/oidc','/user-profile','/users/concepts/overview-user-profile','/user-profile/user-profile-details','/users/normalized/oidc','/users/user-profiles-returned-from-oidc-compliant-pipelines'],
    to: '/users/user-profiles'
  },
  {
    from: ['/users/guides/bulk-user-exports'],
    to: '/users/bulk-user-exports'
  },
  {
    from: ['/tutorials/bulk-importing-users-into-auth0','/users/guides/bulk-user-imports', '/users/guides/bulk-user-import','/users/bulk-importing-users-into-auth0', '/users/migrations/bulk-import','/bulk-import'],
    to: '/users/bulk-user-imports'
  },
  {
    from: ['/user-profile/user-picture','/users/guides/change-user-pictures'],
    to: '/users/change-user-picture'
  },
  {
    from: ['/connections/database/migrating','/migrating','/users/migrations/automatic','/users/guides/configure-automatic-migration'],
    to: '/users/configure-automatic-migration-from-your-database'
  },
  {
    from: ['/tutorials/creating-users-in-the-management-portal','/users/guides/create-users','/creating-users','/dashboard/guides/users/create-users'],
    to: '/users/create-users'
  },
  {
    from: ['/users/guides/email-verified'],
    to: '/users/verified-email-usage'
  },
  {
    from: ['/tutorials/get-user-information-with-unbounce-landing-pages','/users/guides/get-user-information-with-unbounce-landing-pages','/scenarios-unbounce'],
    to: '/users/get-user-information-on-unbounce-landing-pages'
  },
  {
    from: ['/users/guides/link-user-accounts','/link-accounts/suggested-linking'],
    to: '/users/link-user-accounts'
  },
  {
    from: ['/users/guides/manage-user-access-to-applications'],
    to: '/users/manage-user-access-to-applications'
  },
  {
    from: ['/users/guides/manage-users-using-the-dashboard'],
    to: '/users/manage-users-using-the-dashboard'
  },
  {
    from: ['/users/guides/manage-users-using-the-management-api'],
    to: '/users/manage-users-using-the-management-api'
  },
  {
    from: ['/tutorials/redirecting-users','/users/redirecting-users','/users/guides/redirect-users-after-login','/protocols/oauth2/redirect-users','/users/concepts/redirect-users-after-login'],
    to: '/users/redirect-users-after-login'
  },
  {
    from: ['/users/guides/unlink-user-accounts'],
    to: '/users/unlink-user-accounts'
  },
  {
    from: ['/user-profile/customdb','/users/guides/update-user-profiles-using-your-database'],
    to: '/users/update-user-profiles-using-your-database'
  },
  {
    from: ['/users/guides/view-users'],
    to: '/users/view-user-details'
  },
  {
    from: ['/users/normalized'],
    to: '/users/normalized-user-profiles'
  },
  {
    from: ['/users/normalized/auth0/identify-users'],
    to: '/users/identify-users'
  },
  {
    from: ['/user-profile/normalized/auth0','/users/normalized/auth0'],
    to: '/users/normalized-user-profiles'
  },
  {
    from: ['/users/normalized/auth0/normalized-user-profile-schema'],
    to: '/users/normalized-user-profile-schema'
  },
  {
    from: ['/users/normalized/auth0/sample-user-profiles'],
    to: '/users/sample-user-profiles'
  },
  {
    from: ['/users/normalized/auth0/update-root-attributes'],
    to: '/users/updating-user-profile-root-attributes'
  },
  {
    from: ['/users/references/bulk-import-database-schema-examples'],
    to: '/users/bulk-user-import-database-schema-and-examples'
  },
  {
    from: ['/link-accounts/user-initiated', '/link-accounts/user-initiated-linking','/users/references/link-accounts-user-initiated-scenario','/users/references/link-accounts-client-side-scenario','/user/references/link-accounts-client-side-scenario'],
    to: '/users/user-initiated-account-linking-client-side-implementation'
  },
  {
    from: ['/users/references/link-accounts-server-side-scenario'],
    to: '/users/suggested-account-linking-server-side-implementation'
  },
  {
    from: ['/connections/database/migrating-okta', '/users/migrations/okta','/users/references/user-migration-scenarios','/users/migrations'],
    to: '/users/user-migration-scenarios'
  },
  {
    from: ['/user-profile/user-profile-structure','/users/references/user-profile-structure'],
    to: '/users/user-profile-structure'
  },
  {
    from: ['/dashboard/guides/connections/configure-connection-sync','/api/management/guides/connections/configure-connection-sync'],
    to: '/users/configure-connection-sync-with-auth0'
  },
  {
    from: ['/api/management/guides/users/set-root-attributes-user-import'],
    to: '/users/set-root-attributes-during-user-import'
  },
  {
    from: ['/api/management/guides/users/set-root-attributes-user-signup'],
    to: '/users/set-root-attributes-during-user-sign-up'
  },
  {
    from: ['/api/management/guides/users/update-root-attributes-users'],
    to: '/users/update-root-attributes-for-users'
  },
  {
    from: ['/users/search/v3','/users/normalized/auth0/retrieve-user-profiles','/users/search','/users-search'],
    to: '/users/user-search'
  },
  {
    from: ['/users/search/v3/query-syntax'],
    to: '/users/user-search/user-search-query-syntax'
  },
  {
    from: ['/api/management/v2/user-search','/users/search/v2', '/api/v2/user-search'],
    to: '/users/user-search/v2'
  },
  {
    from: ['/api/management/v2/query-string-syntax', '/users/search/v2/query-syntax'],
    to: '/users/user-search/v2/query-syntax'
  },
  {
    from: ['/users/search/v3/migrate-search-v2-v3','/users/user-search/migrate-search-v2-v3'],
    to: '/users/user-search/migrate-v2-v3'
  },
  {
    from: ['/users/search/v3/get-users-by-email-endpoint'],
    to: '/users/user-search/retrieve-users-with-get-users-by-email-endpoint'
  },
  {
    from: ['/users/search/v3/get-users-by-id-endpoint'],
    to: '/users/user-search/retrieve-users-with-get-users-by-id-endpoint'
  },
  {
    from: ['/users/search/v3/get-users-endpoint','/users/user-search/retrieve-users-with-the-get-users-endpoint'],
    to: '/users/user-search/retrieve-users-with-get-users-endpoint'
  },
  {
    from: ['/users/search/v3/sort-search-results'],
    to: '/users/user-search/sort-search-results'
  },
  {
    from: ['/users/search/v3/view-search-results-by-page'],
    to: '/users/user-search/view-search-results-by-page'
  },
  {
    from: ['/dashboard/guides/users/assign-permissions-users','/api/management/guides/users/assign-permissions-users'],
    to: '/users/assign-permissions-to-users'
  },
  {
    from: ['/dashboard/guides/users/assign-roles-users','/api/management/guides/users/assign-roles-users'],
    to: '/users/assign-roles-to-users'
  },
  {
    from: ['/dashboard/guides/users/remove-user-permissions','/api/management/guides/users/remove-user-permissions'],
    to: '/users/remove-permissions-from-users'
  },
  {
    from: ['/dashboard/guides/users/remove-user-roles','/dashboard/guides/roles/remove-role-users','/api/management/guides/users/remove-user-roles'],
    to: '/users/remove-roles-from-users'
  },
  {
    from: ['/dashboard/guides/users/view-user-permissions','/api/management/guides/users/view-user-permissions'],
    to: '/users/view-user-permissions'
  },
  {
    from: ['/dashboard/guides/users/view-user-roles','/api/management/guides/users/view-user-roles'],
    to: '/users/view-user-roles'
  },
  {
    from: ['/users/concepts/overview-progressive-profiling'],
    to: '/users/progressive-profiling'
  },
  {
    from: ['/link-accounts/auth-api','/link-accounts','/users/concepts/overview-user-account-linking','/users/guide/concepts/overview-user-account-linking'],
    to: '/users/user-account-linking'
  },
  {
    from: ['/users/guides/get-user-information-with-unbounce-landing-pages'],
    to: '/users/get-user-information-on-unbounce-landing-pages'
  },

  /* Videos */

  {
    from: ['/video-series/main/videos'],
    to: '/videos'
  },
  {
    from: ['/videos/learn-identity'],
    to: '/videos/learn-identity-series'
  },
  {
    from: ['/videos/learn-identity/01-introduction-to-identity','/videos/learn-identity-series/learn-identity-series/introduction-to-identity'],
    to: '/videos/learn-identity-series/introduction-to-identity'
  },
  {
    from: ['/videos/learn-identity/02-oidc-and-oauth'],
    to: '/videos/learn-identity-series/openid-connect-and-oauth2'
  },
  {
    from: ['/videos/learn-identity/03-web-sign-in'],
    to: '/videos/learn-identity-series/web-sign-in'
  },
  {
    from: ['/videos/learn-identity/04-calling-an-api'],
    to: '/videos/learn-identity-series/calling-an-api'
  },
  {
    from: ['/videos/learn-identity/05-desktop-and-mobile-apps'],
    to: '/videos/learn-identity-series/desktop-and-mobile-apps'
  },
  {
    from: ['/videos/learn-identity/06-single-page-apps'],
    to: '/videos/learn-identity-series/single-page-apps'
  },
  {
    from: ['/videos/get-started'],
    to: '/videos/get-started-series'
  },
  {
    from: ['/videos/get-started/01-architecture-your-tenant'],
    to: '/videos/get-started-series/architect-your-tenant'
  },
  {
    from: ['/videos/get-started/02-provision-user-stores'],
    to: '/videos/get-started-series/provision-user-stores'
  },
  {
    from: ['/videos/get-started/03-provision-import-users'],
    to: '/videos/get-started-series/provision-import-users'
  },
  {
    from: ['/videos/get-started/04_01-authenticate-how-it-works'],
    to: '/videos/get-started-series/authenticate-how-it-works'
  },
  {
    from: ['/videos/get-started/04_02-authenticate-spa-example','/videos/get-started/04_01-authenticate-spa-example'],
    to: '/videos/get-started-series/authenticate-spa-example'
  },
  {
    from: ['/videos/get-started/05_01-authorize-id-tokens-access-control'],
    to: '/videos/get-started-series/authorize-id-tokens-and-access-control'
  },
  {
    from: ['/videos/get-started/05_02-authorize-get-validate-id-tokens'],
    to: '/videos/get-started-series/authorize-get-and-validate-id-tokens'
  },
  {
    from: ['/videos/get-started/06-user-profiles'],
    to: '/videos/get-started-series/learn-user-profiles'
  },
  {
    from: ['/videos/get-started/07_01-brand-how-it-works'],
    to: '/videos/get-started-series/brand-how-it-works'
  },
  {
    from: ['/videos/get-started/07_02-brand-signup-login-pages'],
    to: '/videos/get-started-series/brand-signup-and-login-pages'
  },
  {
    from: ['/videos/get-started/08-brand-emails-error-pages'],
    to: '/videos/get-started-series/brand-emails-and-error-pages'
  },
  {
    from: ['/videos/get-started/10-logout'],
    to: '/videos/get-started-series/learn-logout'
  },


  /* Support */

  {
    from: ['/support/support-overview'],
    to: '/support/support-plans'
  }
];
    <|MERGE_RESOLUTION|>--- conflicted
+++ resolved
@@ -4226,16 +4226,8 @@
     to: '/product-lifecycle/deprecations-and-migrations/resource-owner-passwordless-credentials-exchange'
   },
   {
-<<<<<<< HEAD
     from: ['/migrations/guides/passwordless-start'],
     to: '/product-lifecycle/deprecations-and-migrations/migrate-to-passwordless'
-=======
-    from: [
-      '/protocols/saml/saml-configuration/special-configuration-scenarios',
-      '/protocols/saml-protocol/saml-configuration-options/special-saml-configuration-scenarios'
-    ], 
-    to: '/protocols/saml-protocol/special-saml-configuration-scenarios'
->>>>>>> 2e5a50c1
   },
   {
     from: ['/migrations/guides/unpaginated-requests'],
