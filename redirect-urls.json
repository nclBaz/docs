[
  {
    "from": "/ionic-tutorial",
    "to": "/native-platforms/ionic"
  },
  {
    "from": "/javaapi-tutorial",
    "to": "/server-apis/java"
  },
  {
    "from": "/laravelapi-tutorial",
    "to": "/server-apis/php-laravel"
  },
  {
    "from": "/nodeapi-tutorial",
    "to": "/server-apis/nodejs"
  },
  {
    "from": "/nodejs-tutorial",
    "to": "/server-platforms/nodejs"
  },
  {
    "from": "/phpapi-tutorial",
    "to": "/server-apis/php"
  },
  {
    "from": "/pythonapi-tutorial",
    "to": "/server-apis/python"
  },
  {
    "from": "/rubyapi-tutorial",
    "to": "/server-apis/rails"
  },
  {
    "from": "/awsapi-tutorial",
    "to": "/server-apis/aws"
  },
  {
    "from": "/wams",
    "to": "/server-apis/azure-mobile-services"
  },
  {
    "from": "/firebaseapi-tutorial",
    "to": "/server-apis/firebase"
  },
  {
    "from": "/salesforcesandboxapi-tutorial",
    "to": "/server-apis/salesforce-sandbox"
  },
  {
    "from": "/salesforceapi-tutorial",
    "to": "/server-apis/salesforce"
  },
  {
    "from": "/sapapi-tutorial",
    "to": "/server-apis/sap-odata"
  },
  {
    "from": "/rails-tutorial",
    "to": "/server-platforms/rails"
  },
  {
    "from": "/python-tutorial",
    "to": "/server-platforms/python"
  },
  {
    "from": "/php-tutorial",
    "to": "/server-platforms/php"
  },
  {
    "from": "/java-tutorial",
    "to": "/server-platforms/java"
  },
  {
    "from": "/phonegap-tutorial",
    "to": "/native-platforms/phonegap"
  },
  {
    "from": "/widget",
    "to": "/login-widget2"
  },
  {
    "from": "/scenarios-keenio",
    "to": "/scenarios/keenio"
  },
  {
    "from": "/scenarios-mixpanel-fullcontact-salesforce",
    "to": "/scenarios/mixpanel-fullcontact-salesforce"
  },
  {
    "from": "/scenarios-mqtt",
    "to": "/scenarios/mqtt"
  },
  {
    "from": "/scenarios-parse",
    "to": "/scenarios/parse"
  },
  {
    "from": "/scenarios-rapleaf-salesforce",
    "to": "/scenarios/rapleaf-salesforce"
  },
  {
    "from": "/scenarios-segmentio",
    "to": "/scenarios/segmentio"
  },
  {
    "from": "/scenarios-splunk",
    "to": "/scenarios/splunk"
  },
  {
    "from": "/scenarios-tessel",
    "to": "/scenarios/tessel"
  },
  {
    "from": "/scenarios-unbounce",
    "to": "/scenarios/unbounce"
  },
  {
    "from": "/updating-appliance",
    "to": "/appliance/update"
  },
  {
    "from": "/adldap-auth",
    "to": "/connector/install"
  },
  {
    "from": "/adldap-x",
    "to": "/connector/install-other-platforms"
  },
  {
    "from": "/aspnet-tutorial",
    "to": "/server-platforms/aspnet"
  },
  {
    "from": "/aspnet-owin-tutorial",
    "to": "/server-platforms/aspnet-owin"
  },
  {
    "from": "/servicestack-tutorial",
    "to": "/server-platforms/servicestack"
  },
  {
    "from": "/laravel-tutorial",
    "to": "/server-platforms/laravel"
  },
  {
    "from": "/symfony-tutorial",
    "to": "/server-platforms/symfony"
  },
  {
    "from": "/sharepoint-apps",
    "to": "/integrations/sharepoint-apps"
  },
  {
    "from": "/ad",
    "to": "/connections/enterprise/active-directory"
  },
  {
    "from": "/adfs",
    "to": "/connections/enterprise/adfs"
  },
  {
    "from": "/37signals-clientid",
    "to": "/connections/social/37signals"
  },
  {
    "from": "/amazon-clientid",
    "to": "/connections/social/amazon"
  },
  {
    "from": "/aol-clientid",
    "to": "/connections/social/aol"
  },
  {
    "from": "/dwolla-clientid",
    "to": "/connections/social/dwolla"
  },
  {
    "from": "/baidu-clientid",
    "to": "/connections/social/baidu"
  },
  {
    "from": "/box-clientid",
    "to": "/connections/social/box"
  },
  {
    "from": "/evernote-clientid",
    "to": "/connections/social/evernote"
  },
  {
    "from": "/exact-clientid",
    "to": "/connections/social/exact"
  },
  {
    "from": "/facebook-clientid",
    "to": "/connections/social/facebook"
  },
  {
    "from": "/fitbit-clientid",
    "to": "/connections/social/fitbit"
  },
  {
    "from": "/github-clientid",
    "to": "/connections/social/github"
  },
  {
    "from": "/goodreads-clientid",
    "to": "/connections/social/goodreads"
  },
  {
    "from": "/goog-clientid",
    "to": "/connections/social/google"
  },
  {
    "from": "/miicard-clientid",
    "to": "/connections/social/miicard"
  },
  {
    "from": "/ms-account-clientid",
    "to": "/connections/social/microsoft-account"
  },
  {
    "from": "/o365-clientid",
    "to": "/connections/enterprise/o365-deprecated"
  },
  {
    "from": "/paypal-clientid",
    "to": "/connections/social/paypal"
  },
  {
    "from": "/planningcenter-clientid",
    "to": "/connections/social/planning-center"
  },
  {
    "from": "/salesforce-clientid",
    "to": "/connections/social/salesforce"
  },
  {
    "from": "/renren-clientid",
    "to": "/connections/social/renren"
  },
  {
    "from": "/sharepoint-clientid",
    "to": "/connections/enterprise/sharepoint-online"
  },
  {
    "from": "/shopify-clientid",
    "to": "/connections/social/shopify"
  },
  {
    "from": "/soundcloud-clientid",
    "to": "/connections/social/soundcloud"
  },
  {
    "from": "/thecity-clientid",
    "to": "/connections/social/thecity"
  },
  {
    "from": "/twitter-clientid",
    "to": "/connections/social/twitter"
  },
  {
    "from": "/vkontakte-clientid",
    "to": "/connections/social/vkontakte"
  },
  {
    "from": "/waad-clientid",
    "to": "/connections/enterprise/azure-active-directory"
  },
  {
    "from": "/weibo-clientid",
    "to": "/connections/social/weibo"
  },
  {
    "from": "/wordpress-clientid",
    "to": "/connections/social/wordpress"
  },
  {
    "from": "/yahoo-clientid",
    "to": "/connections/social/yahoo"
  },
  {
    "from": "/yandex-clientid",
    "to": "/connections/social/yandex"
  },
  {
    "from": "/instagram-clientid",
    "to": "/connections/social/instagram"
  },
  {
    "from": "/linkedin-clientid",
    "to": "/connections/social/linkedin"
  },
  {
    "from": "/checksum",
    "to": "/appliance/checksum"
  },
  {
    "from": "/android-tutorial",
    "to": "/native-platforms/android"
  },
  {
    "from": "/angular-tutorial",
    "to": "/client-platforms/angularjs"
  },
  {
    "from": "/aspnetwebapi-owin-tutorial",
    "to": "/server-apis/webapi-owin"
  },
  {
    "from": "/aspnetwebapi-tutorial",
    "to": "/server-apis/aspnet-webapi"
  },
  {
    "from": "/ember-tutorial",
    "to": "/client-platforms/emberjs"
  },
  {
    "from": "/ios-tutorial",
    "to": "/native-platforms/ios-objc"
  },
  {
    "from": "/java-tutorial",
    "to": "/server-platforms/java"
  },
  {
    "from": "/mvc3-tutorial",
    "to": "/server-platforms/aspnet"
  },
  {
    "from": "/mvc-tutorial-enterprise",
    "to": "/tutorials/aspnet-mvc4-enterprise-providers"
  },
  {
    "from": "/phonegap-plugin-tutorial",
    "to": "/native-platforms/cordova"
  },
  {
    "from": "/singlepageapp-tutorial",
    "to": "/client-platforms/vanillajs"
  },
  {
    "from": "/wcf-tutorial",
    "to": "/server-apis/wcf-service"
  },
  {
    "from": "/win8-cs-tutorial",
    "to": "/native-platforms/windows-store-csharp"
  },
  {
    "from": "/windowsstore-auth0-tutorial",
    "to": "/native-platforms/windows-store-csharp"
  },
  {
    "from": "/windowsstore-js-auth0-tutorial",
    "to": "/native-platforms/windows-store-javascript"
  },
  {
    "from": "/win8-tutorial",
    "to": "/native-platforms/windows-store-javascript"
  },
  {
    "from": "/windowsphone-tutorial",
    "to": "/native-platforms/windowsphone"
  },
  {
    "from": "/wpf-winforms-tutorial",
    "to": "/native-platforms/wpf-winforms"
  },
  {
    "from": "/xamarin-tutorial",
    "to": "/native-platforms/xamarin"
  },
  {
    "from": "/auth0js",
    "to": "/libraries/auth0js"
  },
  {
    "from": "/aws",
    "to": "/integrations/aws"
  },
  {
    "from": "/lock",
    "to": "/libraries/lock"
  },
  {
    "from": "/login-widget",
    "to": "/libraries/login-widget"
  },
  {
    "from": "/login-widget2",
    "to": "/libraries/login-widget2"
  },
  {
    "from": "/webapi",
    "to": "/server-apis/aspnet-webapi"
  },
  {
    "from": "/okta",
    "to": "/saml/identity-providers/okta"
  },
  {
    "from": "/onelogin",
    "to": "/saml/identity-providers/onelogin"
  },
  {
    "from": "/ping7",
    "to": "/saml/identity-providers/ping7"
  },
  {
    "from": "/passwordless",
    "to": "/connections/passwordless"
  },
  {
    "from": "/siteminder",
    "to": "/saml/identity-providers/siteminder"
  },
  {
    "from": "/ssocircle",
    "to": "/saml/identity-providers/ssocircle"
  },
  {
    "from": "/wsfedwebapp-tutorial",
    "to": "/tutorials/wsfed-web-app"
  },
  {
    "from": "/apiv2Changes",
    "to": "/api/management/v2/changes"
  },
  {
    "from": "/apiv2",
    "to": "/api/management/v2"
  },
  {
    "from": "/tokens/apiv2",
    "to": "/api/management/v2/tokens"
  },
  {
    "from": "/metadata-in-rules",
    "to": "/rules/metadata-in-rules"
  },
  {
    "from": "/api-reference",
    "to": "/api/management/v1/reference"
  },
  {
    "from": "/api/v1",
    "to": "/api/management/v1"
  },
  {
    "from": "/api/v1/reference",
    "to": "/api/management/v1/reference"
  },
  {
    "from": "/api/v1/use-cases",
    "to": "/api/management/v1/use-cases"
  },
  {
    "from": "/api",
    "to": "/api/info"
  },
  {
    "from": "/api/v2",
    "to": "/api/management/v2"
  },
  {
    "from": "/api/v2/tokens",
    "to": "/api/management/v2/tokens"
  },
  {
    "from": "/api/v2/changes",
    "to": "/api/management/v2/changes"
  },
  {
    "from": "/auth-api",
    "to": "/api/authentication"
  },
  {
    "from": "/oauth2",
    "to": "/connections/social/oauth2"
  },
  {
    "from": "/mysql-connection-tutorial",
    "to": "/connections/database/mysql"
  },
  {
    "from": "/migrating",
    "to": "/connections/database/migrating"
  },
  {
    "from": "/quickstart/native-mobile/windows8-cp/:client",
    "to": "/quickstart/native-mobile/windows-store-csharp/:client"
  },
  {
    "from": "/quickstart/native-mobile/windows8/:client",
    "to": "/quickstart/native-mobile/windows-store-javascript/:client"
  },
  {
    "from": "/quickstart/spa/angular/:client",
    "to": "/quickstart/spa/angularjs/:client"
  },
  {
    "from": "/quickstart/spa/javascript/:client",
    "to": "/quickstart/spa/vanillajs/:client"
  },
  {
    "from": "/quickstart/native-mobile/wpf-winforms/aspnetweb-api",
    "to": "/quickstart/native-mobile/wpf-winforms/aspnet-webapi"
  },
  {
    "from": "/quickstart/native-mobile/:platform/laravel-api",
    "to": "/quickstart/native-mobile/:platform/php-laravel"
  },
  {
    "from": "/quickstart/native-mobile/:platform/rails-api",
    "to": "/quickstart/native-mobile/:platform/rails"
  },
  {
    "from": "/mfa",
    "to": "/multifactor-authentication"
  },
  {
    "from": "/multi-factor-authentication",
    "to": "/multifactor-authentication"
  },
  {
    "from": "/multi-factor-authentication/yubikey",
    "to": "/multifactor-authentication/yubikey"
  },
  {
    "from": "/quickstart",
    "to": "/"
  },
  {
    "from": "/link-accounts/user-initiated",
    "to": "/link-accounts/user-initiated-linking"
  },
  {
    "from": "/libraries/lock/using-refresh-tokens",
    "to": "/libraries/lock/using-a-refresh-token"
  },
  {
    "from": "/quickstart/native-mobile/:client/node-api",
    "to": "/quickstart/native-mobile/:client/nodejs"
  },
  {
    "from": "/quickstart/webapp/play-2-scala",
    "to": "/quickstart/webapp/scala"
  },
  {
    "from": "/quickstart/hybrid/:client/python-api",
    "to": "/quickstart/hybrid/:client/python"
  },
  {
    "from": "/quickstart/native-mobile/:client/ruby-api",
    "to": "/quickstart/native-mobile/:client/ruby"
  },
  {
    "from": "/quickstart/native-mobile/:client/aspnetweb-owin-api",
    "to": "/quickstart/native-mobile/:client/webapi-owin"
  },
  {
    "from": "/quickstart/:platform/reactnative-ios",
    "to": "/quickstart/:platform/react-native-ios"
  },
  {
    "from": "/quickstart/:platform/reactnative-ios/:backend",
    "to": "/quickstart/:platform/react-native-ios/:backend"
  },
  {
    "from": "/quickstart/:platform/reactnative-android",
    "to": "/quickstart/:platform/react-native-android"
  },
  {
    "from": "/quickstart/:platform/reactnative-android/:backend",
    "to": "/quickstart/:platform/react-native-android/:backend"
  },
  {
    "from": "/connections/passwordless/ios-sms",
    "to": "/connections/passwordless/ios-sms-objc"
  },
  {
    "from": "/premium-support",
    "to": "/support"
  },
  {
    "from": "/multifactor-authentication/custom-provider",
    "to": "/multifactor-authentication"
  },
  {
    "from": "/native-platforms/windows-store-javascript",
    "to": "/native-platforms/windows-uwp-javascript"
  },
  {
    "from": "/native-platforms/windows-store-csharp",
    "to": "/native-platforms/windows-uwp-csharp"
  },
  {
    "from": "/tutorials/aspnet-mvc4-enterprise-providers",
    "to": "/server-platforms/aspnet"
  },
  {
    "from": "/password-strength",
    "to": "/connections/database/password-strength"
  },
  {
    "from": "/users-search",
    "to": "/api/v2/user-search"
  },
  {
    "from": "/api/v2/user-search",
    "to": "/api/management/v2/user-search"
  },
  {
    "from": "/appliance/checksum",
    "to": "/appliance"
  },
  {
    "from": "/appliance/proxy-updater",
    "to": "/appliance"
  },
  {
    "from": "/appliance/update",
    "to": "/appliance"
  },
  {
    "from": "/enterprise-support",
    "to": "/onboarding/enterprise-support"
  },
  {
    "from": "/extensions/azure-blog-storage",
    "to": "/extensions/azure-blob-storage"
  },
  {
    "from": "/quickstart/hybrid",
    "to": "/quickstart/native"
  },
  {
    "from": "/quickstart/hybrid/:platform",
    "to": "/quickstart/native/:platform"
  },
  {
    "from": "/quickstart/hybrid/:platform/:api",
    "to": "/quickstart/native/:platform"
  },
  {
    "from": "/quickstart/spa/:platform/:api",
    "to": "/quickstart/spa/:platform"
  },
  {
    "from": "/quickstart/native/:platform/:api",
    "to": "/quickstart/native/:platform"
  },
  {
    "from": "/quickstart/backend/:platform/:api",
    "to": "/quickstart/backend/:platform"
  },
  {
    "from": "/quickstart/backend/java",
    "to": "/quickstart/backend/java-spring-security",
    "status": 302
  },
  {
    "from": "/policies/rate-limit",
    "to": "/policies/rate-limits"
  },
  {
    "from": "/i18n/password-strength",
    "to": "/i18n/password-options"
  },
  {
    "from": "/multifactor-authentication2",
    "to": "/multifactor-authentication"
  },
  {
<<<<<<< HEAD
    "from": "/quickstart/native-mobile/windows-uwp-javascript",
    "to": "/quickstart/native/windows-uwp-javascript"
  },
  {
    "from": "/quickstart/native-mobile/ios-objc",
    "to": "/quickstart/native/ios-objc"
  },
  {
    "from": "/quickstart/native/ios-reactnative",
    "to": "/quickstart/native/react-native-ios"
  },
  {
    "from": "/quickstart/native-mobile/ionic",
    "to": "/quickstart/native/ionic"
  },
  {
    "from": "/quickstart/native-mobile",
    "to": "/quickstart/native"
  },
  {
    "from": "/api-auth/resource-servers/node-js",
    "to": "/api-auth"
  },
  {
    "from": "/api-auth/resource-servers/asp-net",
    "to": "/api-auth"
=======
    "from": "/sso/single-sign-on",
    "to": "/sso"
  },
  {
    "from": "/libraries/lock/i18n",
    "to": "/libraries/lock/v10/i18n"
  },
  {
    "from": "/libraries/lock/migration-guide",
    "to": "/libraries/lock/v10/migration-guide"
  },
  {
    "from": "/libraries/lock/sending-authentication-parameters",
    "to": "/libraries/lock/v10/sending-authentication-parameters"
  },
  {
    "from": "/libraries/lock/v10",
    "to": "/libraries/lock",
    "status": 302
>>>>>>> 92fc2195
  }
]<|MERGE_RESOLUTION|>--- conflicted
+++ resolved
@@ -673,7 +673,6 @@
     "to": "/multifactor-authentication"
   },
   {
-<<<<<<< HEAD
     "from": "/quickstart/native-mobile/windows-uwp-javascript",
     "to": "/quickstart/native/windows-uwp-javascript"
   },
@@ -700,7 +699,8 @@
   {
     "from": "/api-auth/resource-servers/asp-net",
     "to": "/api-auth"
-=======
+  },
+  {
     "from": "/sso/single-sign-on",
     "to": "/sso"
   },
@@ -720,6 +720,5 @@
     "from": "/libraries/lock/v10",
     "to": "/libraries/lock",
     "status": 302
->>>>>>> 92fc2195
   }
 ]